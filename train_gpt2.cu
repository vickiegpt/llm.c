/*
GPT-2 Transformer Neural Net training loop. See README.md for usage.
*/

#include <unistd.h>
#include <stdio.h>
#include <stdlib.h>
#include <stdarg.h>
#include <string>
<<<<<<< HEAD
=======
#include <string_view>
#include <sys/stat.h>
>>>>>>> daa95e04
#include <sys/types.h>
#include <vector>
#include <algorithm>
#include <functional>
#include <unordered_map>
// GPU / CUDA related
#include <cuda_runtime.h>
#include <cublas_v2.h>
#include <cublasLt.h>
#include <nvtx3/nvToolsExt.h>
#include <cuda_profiler_api.h>
// Multi-GPU related
#ifdef MULTI_GPU
#include <mpi.h>
#include <nccl.h>
#endif
// our own utilities
// defines: fopenCheck, freadCheck, fcloseCheck, fseekCheck, mallocCheck
// defines: create_dir_if_not_exists, find_max_step
#include "llmc/utils.h"
// defines: tokenizer_init, tokenizer_decode, tokenizer_free
#include "llmc/tokenizer.h"
// defines: dataloader_init, dataloader_reset, dataloader_next_batch, dataloader_free
// defines: evalloader_init, evalloader_reset, evalloader_next_batch, evalloader_free
#include "llmc/dataloader.h"
// defines: manual_seed, normal_ (same as torch.manual_seed and torch.normal)
#include "llmc/rand.h"
// defines: sample_softmax
#include "llmc/sampler.h"
// defines: logger_init, logger_log_eval, logger_log_val, logger_log_train
#include "llmc/logger.h"
// ----------------------------------------------------------------------------
// CUDA precision settings

enum PrecisionMode {
    PRECISION_FP32,
    PRECISION_FP16,
    PRECISION_BF16
};

// Specific configurations based on the enabled precision
#if defined(ENABLE_FP32)
typedef float floatX;
#define CUBLAS_LOWP CUDA_R_32F
#define PRECISION_MODE PRECISION_FP32
#ifdef MULTI_GPU
const ncclDataType_t ncclFloatX = ncclFloat;
#endif

// use fp16 (note: this may require gradient scaler, currently not implemented!)
#elif defined(ENABLE_FP16)
typedef half floatX;
#define CUBLAS_LOWP CUDA_R_16F
#define PRECISION_MODE PRECISION_FP16
#ifdef MULTI_GPU
const ncclDataType_t ncclFloatX = ncclHalf;
#endif

#else // Default to bfloat16
typedef __nv_bfloat16 floatX;
#define CUBLAS_LOWP CUDA_R_16BF
#define PRECISION_MODE PRECISION_BF16
#ifdef MULTI_GPU
const ncclDataType_t ncclFloatX = ncclBfloat16;
#endif
#endif

// ----------------------------------------------------------------------------
// CUDA utils

// Profiler utils
class NvtxRange {
 public:
    NvtxRange(const char* s) { nvtxRangePush(s); }
    NvtxRange(const std::string& base_str, int number) {
        std::string range_string = base_str + " " + std::to_string(number);
        nvtxRangePush(range_string.c_str());
    }
    ~NvtxRange() { nvtxRangePop(); }
};
#define NVTX_RANGE_FN() NvtxRange nvtx_range(__FUNCTION__)

// try to make sure that 2 blocks fit on A100/H100 to maximise latency tolerance
// this needs to be defines rather than queried to be used for __launch_bounds__
#if __CUDA_ARCH__ == 800 || __CUDA_ARCH__ >= 900
#define MAX_1024_THREADS_BLOCKS 2
#else
#define MAX_1024_THREADS_BLOCKS 1
#endif

// WarpSize is not a compile time constant, this allows the compiler to optimize
#define WARP_SIZE 32U

// cuBLAS workspace. Hardcoding to 32MiB but only Hopper needs 32, for others 4 is OK
const size_t cublaslt_workspace_size = 32 * 1024 * 1024;
void* cublaslt_workspace = NULL;
cublasComputeType_t cublas_compute = CUBLAS_COMPUTE_32F;
cublasLtHandle_t cublaslt_handle;
cublasHandle_t cublas_handle;
cudaDeviceProp deviceProp;

// convenience macro for calculating grid/block dimensions for kernels
#define CEIL_DIV(M, N) (((M) + (N)-1) / (N))

// CUDA error checking
void cudaCheck(cudaError_t error, const char *file, int line) {
  if (error != cudaSuccess) {
    printf("[CUDA ERROR] at file %s:%d:\n%s\n", file, line, cudaGetErrorString(error));
    exit(EXIT_FAILURE);
  }
};
#define cudaCheck(err) (cudaCheck(err, __FILE__, __LINE__))

// cuBLAS error checking
void cublasCheck(cublasStatus_t status, const char *file, int line)
{
    if (status != CUBLAS_STATUS_SUCCESS) {
        printf("[cuBLAS ERROR]: %d %s %d\n", status, file, line);
        exit(EXIT_FAILURE);
    }
}
#define cublasCheck(status) { cublasCheck((status), __FILE__, __LINE__); }

#ifdef MULTI_GPU
void nccl_check(ncclResult_t status, const char *file, int line) {
    if (status != ncclSuccess) {
        printf("[NCCL ERROR] at file %s:%d:\n%s\n", file, line, ncclGetErrorString(status));
        exit(EXIT_FAILURE);
    }
}
#define ncclCheck(err) (nccl_check(err, __FILE__, __LINE__))

void mpi_check(int status, const char *file, int line) {
    if (status != MPI_SUCCESS) {
        char mpi_error[4096];
        int mpi_error_len = 0;
        assert(MPI_Error_string(status, &mpi_error[0], &mpi_error_len) == MPI_SUCCESS);
        printf("[MPI ERROR] at file %s:%d:\n%.*s\n", file, line, mpi_error_len, mpi_error);
        exit(EXIT_FAILURE);
    }
}
#define mpiCheck(err) (mpi_check(err, __FILE__, __LINE__))
#endif

// older nvcc does not provide __ldcs and __stcs for bfloat16, despite these actually just being unsigned shorts.
// we need to be careful here to only define our own versions if none already exist, otherwise the compiler will
// complain.
// If not, you easily get "no viable overload" (for sm52) and "function already exists" (sm_80)
#if defined(ENABLE_BF16) && (__CUDACC_VER_MAJOR__ < 12) && !((__CUDA_ARCH__ >= 800) || !defined(__CUDA_ARCH__))
__device__ floatX __ldcs(const floatX* address) {
    unsigned short bf = __ldcs(reinterpret_cast<const unsigned short*>(address));
    return __nv_bfloat16_raw{bf};
}

__device__ void __stcs(floatX* address, floatX value) {
    __stcs(reinterpret_cast<unsigned short*>(address), ((__nv_bfloat16_raw)value).x);
}
#endif

// warp-level reduction for summing values
__device__ float warpReduceSum(float val) {
    for (int offset = 16; offset > 0; offset /= 2) {
        val += __shfl_xor_sync(0xFFFFFFFF, val, offset);
    }
    return val;
}
// warp-level reduction for finding the maximum value
__device__ float warpReduceMax(float val) {
    for (int offset = 16; offset > 0; offset /= 2) {
        val = fmaxf(val, __shfl_xor_sync(0xFFFFFFFF, val, offset));
    }
    return val;
}
// requires all 32 threads in the warp to be active, but should work for any block size
// uses non-dynamic shared memory so every call increases shared memory requirements by 128 bytes
// the fact it's unique shared memory allows us to avoid an extra __syncthreads() call at the end
// but if called inside a loop, the shared memory will be implicitly reused, so set final_sync to 1
using reduction_func_t = float (*) (float);
template<reduction_func_t warp_reduction>
__device__ float blockReduce(float val, bool final_sync=false, float out_of_bounds=0.0f) {
    // two reductions of up to 1024 threads:
    // 1) inside warp (shuffle), 2) cross-warp (shared memory), 3) inside warp (shuffle)
    __shared__ float shared_val[WARP_SIZE];
    const int lane_id = threadIdx.x % WARP_SIZE;
    const int warp_id = threadIdx.x / WARP_SIZE;
    const int num_warps = blockDim.x / WARP_SIZE;

    float warp_val = warp_reduction(val);
    if (lane_id == 0) { shared_val[warp_id] = warp_val; }
    __syncthreads();
    warp_val = (lane_id < num_warps) ? shared_val[lane_id] : out_of_bounds;
    float block_val = warp_reduction(warp_val);

    if (final_sync) {
        __syncthreads(); // only needed in loops when effectively reusing shared memory etc.
    }
    return block_val;
}

// ----------------------------------------------------------------------------
// Packed128 data structure, which forces the compiler to use 128-bit loads/stores
// in GPUs that support (the LDG.128 and STS.128 instructions)
// This is a bit similar to the use of float4 in the case of 32-bit floats, but
// supports arbitrary precision.

template<class ElementType>
struct alignas(16) Packed128 {
    Packed128() = default;
    __device__ explicit Packed128(int4 bits) {
        static_assert(sizeof(bits) == sizeof(payload), "Size mismatch.");
        memcpy(&payload, &bits, sizeof(bits));
    }

    __device__  static Packed128 constant(ElementType value) {
        Packed128 result;
        for(int k = 0; k < size; ++k) {
            result.payload[k] = value;
        }
        return result;
    }
    __device__ static Packed128 zeros() {
        return constant(0.f);
    }
    __device__ static Packed128 ones() {
        return constant(1.f);
    }

    __device__ ElementType& operator[](int index) {
        return payload[index];
    }
    __device__ const ElementType& operator[](int index) const {
        return payload[index];
    }
    __device__ int4 get_bits() const {
        int4 bits;
        static_assert(sizeof(bits) == sizeof(payload), "Size mismatch.");
        memcpy(&bits, &payload, sizeof(bits));
        return bits;
    }
    static constexpr const size_t size = sizeof(int4) / sizeof(ElementType);
    ElementType payload[size];
};

// load a Packed128 from an aligned memory address
template<class ElementType>
__device__ Packed128<ElementType> load128(const ElementType* address) {
    return Packed128<ElementType>{*reinterpret_cast<const int4*>(address)};
}
// load a Packed128 from an aligned memory address with streaming cache hint
template<class ElementType>
__device__ Packed128<ElementType> load128cs(const ElementType* address) {
    return Packed128<ElementType>{__ldcs(reinterpret_cast<const int4*>(address))};
}
// store a Packed128 to an aligned memory address
template<class ElementType>
__device__ void store128(ElementType* target, Packed128<ElementType> value) {
    *reinterpret_cast<int4*>(target) = value.get_bits();
}
// store a Packed128 to an aligned memory address with streaming cache hint
template<class ElementType>
__device__ void store128cs(ElementType* target, Packed128<ElementType> value) {
    __stcs(reinterpret_cast<int4*>(target), value.get_bits());
}
// store a Packed128 to an aligned memory address while caching in L2 but bypassing L1
template<class ElementType>
__device__ void store128cg(ElementType* target, Packed128<ElementType> value) {
    __stcg(reinterpret_cast<int4*>(target), value.get_bits());
}

// short-form typedefs
typedef Packed128<float> f128;
typedef Packed128<floatX> x128;

// ----------------------------------------------------------------------------
// Random Number Generatiom

// Simple xorshift RNG
__device__ __host__ unsigned int random_u32(unsigned long long *state) {
    // xorshift rng: https://en.wikipedia.org/wiki/Xorshift#xorshift.2A
    *state ^= *state >> 12;
    *state ^= *state << 25;
    *state ^= *state >> 27;
    return (*state * 0x2545F4914F6CDD1Dull) >> 32;
}
__device__ __host__ float random_f32(unsigned long long *state) { // random float32 in [0,1)
    return (random_u32(state) >> 8) / 16777216.0f;
}

// SquirrelNoise5 - Squirrel's Raw Noise utilities (version 5)
// This gives us a random number from threadIdx/blockIdx + a single seed for the entire GPU
// todo - possibly overkill and we don't need such high quality random numbers? (tbd)
// http://eiserloh.net/noise/SquirrelNoise5.hpp
__device__ __host__ constexpr unsigned int SquirrelNoise5(int positionX, unsigned int seed)
{
	constexpr unsigned int SQ5_BIT_NOISE1 = 0xd2a80a3f;	// 11010010101010000000101000111111
	constexpr unsigned int SQ5_BIT_NOISE2 = 0xa884f197;	// 10101000100001001111000110010111
	constexpr unsigned int SQ5_BIT_NOISE3 = 0x6C736F4B; // 01101100011100110110111101001011
	constexpr unsigned int SQ5_BIT_NOISE4 = 0xB79F3ABB;	// 10110111100111110011101010111011
	constexpr unsigned int SQ5_BIT_NOISE5 = 0x1b56c4f5;	// 00011011010101101100010011110101
	unsigned int mangledBits = (unsigned int) positionX;
	mangledBits *= SQ5_BIT_NOISE1;
	mangledBits += seed;
	mangledBits ^= (mangledBits >> 9);
	mangledBits += SQ5_BIT_NOISE2;
	mangledBits ^= (mangledBits >> 11);
	mangledBits *= SQ5_BIT_NOISE3;
	mangledBits ^= (mangledBits >> 13);
	mangledBits += SQ5_BIT_NOISE4;
	mangledBits ^= (mangledBits >> 15);
	mangledBits *= SQ5_BIT_NOISE5;
	mangledBits ^= (mangledBits >> 17);
	return mangledBits;
}
__device__ __host__ constexpr unsigned int Get2dNoiseUint(int indexX, int indexY, unsigned int seed)
{
	constexpr int PRIME_NUMBER = 198491317; // Large prime number with non-boring bits
	return SquirrelNoise5(indexX + (PRIME_NUMBER * indexY), seed);
}

// stochastic rounding built on top of Squirel Noise above (with seed updated per step via xorshift)
__device__ __forceinline__ void stochastic_rounding(float in, __nv_bfloat16 *out, unsigned int seed) {
    // todo - is this stochastic rounding *too good*? can we cut any corners?
    unsigned int random = Get2dNoiseUint(threadIdx.x, blockIdx.x, seed);
    unsigned int threshold = random & 0xFFFF;
    unsigned int float_bits = __float_as_uint(in);
    unsigned int rounded_bits = float_bits & 0x0000FFFF;
    float_bits = (rounded_bits > threshold) ? (float_bits | 0xFFFF) : (float_bits  & ~0xFFFF);
    *out = __float2bfloat16_rn(__uint_as_float(float_bits));
}
__device__ __forceinline__ void stochastic_rounding(float in, half *out, unsigned int random) {
    *out = (float)in; // todo - implement this...
}
__device__ __forceinline__ void stochastic_rounding(float in, float *out, unsigned int random) {
    *out = in; // dummy function for when floatX is float (FP32 mode)
}

// ----------------------------------------------------------------------------
// MPI / multi-processing setup

// Parameters specific to training on multiple GPUs.
typedef struct {
    int process_rank;      // Rank of this process among all MPI processes. 0 if no multi-GPU.
    int num_processes;     // Total number of processes. 1 if no multi-GPU.
    int local_device_idx;  // This process GPU index on current machine. 0 if no multi-GPU.

    // Zero Redundancy Optimizer stage - https://fairscale.readthedocs.io/en/stable/deep_dive/oss_sdp_fsdp.html
    // 0-Disabled
    // 1-Optimizer State Sharding (OSS)
    // 2-Optimizer + Gradient State Sharding (SDP)
    // 3-Optimizer + Gradient + Horizontal Model Sharding (FSDP)
    int zero_stage;
    size_t shard_num_parameters;
    size_t shard_offset;
#ifdef MULTI_GPU
    ncclComm_t nccl_comm;  // NCCL communication primitive, used for collective multi-GPU work.
#endif
} MultiGpuConfig;

// one global variable to hold the multi-GPU configuration for this process
MultiGpuConfig multi_gpu_config;

#ifdef MULTI_GPU
// Determine which GPU this process should use.
// Processes on the same machines use different GPU indicies. Processes on other machines don't.
// Copied from NCCL examples: https://docs.nvidia.com/deeplearning/nccl/user-guide/docs/examples.html#example-2-one-device-per-process-or-thread
int multi_gpu_get_local_device_idx(int process_rank, int num_processes) {
  char hostname[1024];
  hostname[1023] = '\0';
  // All processes on the same machine will share the same hostname.
  gethostname(hostname, 1023);
  for (int i=0; i < 1024; i++) {
    if (hostname[i] == '.') {
        hostname[i] = '\0';
        break;
    }
  }
  uint64_t hostname_hash = 5381;
  for (int c = 0; hostname[c] != '\0'; c++){ hostname_hash = ((hostname_hash << 5) + hostname_hash) ^ hostname[c]; }

  // Distribute all hostname hashes to all processes.
  uint64_t* all_hostsname_hashes = (uint64_t*)malloc(num_processes * sizeof(uint64_t));
  all_hostsname_hashes[process_rank] = hostname_hash;
  mpiCheck(MPI_Allgather(MPI_IN_PLACE, 0, MPI_DATATYPE_NULL, all_hostsname_hashes, sizeof(uint64_t), MPI_BYTE, MPI_COMM_WORLD));

  // Identify which GPU we need to use.
  int local_device_idx = 0;
  for (int current_process = 0; current_process < num_processes; ++current_process) {
     if (current_process == process_rank) {
      // Found my gpu, local_device_idx now has my target GPU index.
      break;
     }
     if (all_hostsname_hashes[current_process] == all_hostsname_hashes[process_rank]) {
      // This process ID runs on the same machine, but it's not me, skip this GPU
      local_device_idx++;
     }
  }

  free(all_hostsname_hashes);
  return local_device_idx;
}
#endif

MultiGpuConfig multi_gpu_config_init(int *argc, char ***argv) {
#ifdef MULTI_GPU
    // Initialize MPI.
    MultiGpuConfig result;
    mpiCheck(MPI_Init(argc, argv));
    mpiCheck(MPI_Comm_rank(MPI_COMM_WORLD, &result.process_rank));
    mpiCheck(MPI_Comm_size(MPI_COMM_WORLD, &result.num_processes));
    result.local_device_idx = multi_gpu_get_local_device_idx(result.process_rank, result.num_processes);
    cudaCheck(cudaSetDevice(result.local_device_idx));
    ncclUniqueId nccl_id;
    if (result.process_rank == 0) {
        ncclCheck(ncclGetUniqueId(&nccl_id));
    }
    mpiCheck(MPI_Bcast((void *)&nccl_id, sizeof(nccl_id), MPI_BYTE, 0, MPI_COMM_WORLD));
    ncclCheck(ncclCommInitRank(&result.nccl_comm, result.num_processes, nccl_id, result.process_rank));
    return result;
#else
    printf("Multi-GPU support is disabled. Using a single GPU.\n");
    cudaCheck(cudaSetDevice(0));
    MultiGpuConfig result;
    result.process_rank = 0;
    result.num_processes = 1;
    result.local_device_idx = 0;
    return result;
#endif
}

void multi_gpu_config_free(const MultiGpuConfig* multi_gpu_config) {
#ifdef MULTI_GPU
    ncclCheck(ncclCommDestroy(multi_gpu_config->nccl_comm));
    mpiCheck(MPI_Finalize());
#endif
}

void multi_gpu_barrier(const MultiGpuConfig* multi_gpu_config) {
#ifdef MULTI_GPU
    if (multi_gpu_config->num_processes > 1) {
        mpiCheck(MPI_Barrier(MPI_COMM_WORLD));
    }
#endif
}

// convenience function that only prints if the rank of process is zero
void printf0(const char *format, ...) {
    if (multi_gpu_config.process_rank == 0) {
        va_list args;
        va_start(args, format);
        vprintf(format, args);
        va_end(args);
    }
}

void set_zero_configs(MultiGpuConfig* multi_gpu_config, int zero_stage, size_t total_parameters) {

    multi_gpu_config->zero_stage = 0;
    multi_gpu_config->shard_num_parameters = total_parameters;
    multi_gpu_config->shard_offset = 0;

    // Check the Zero Stage and define sharding parameters
    if (zero_stage == 0) {
        printf0("| Zero Optimization is disabled                                              |\n");
    }
    else if (zero_stage == 1) {
        if (total_parameters % multi_gpu_config->num_processes != 0) {
            printf0("| Zero Optimization is disabled, Can't equally partition parameters          |\n");
            multi_gpu_config->zero_stage = 0;
        }
        else {
            printf0("| Zero Stage1 is enabled                                                     |\n");
            multi_gpu_config->zero_stage = 1;
            multi_gpu_config->shard_num_parameters = total_parameters / multi_gpu_config->num_processes;
            multi_gpu_config->shard_offset = multi_gpu_config->process_rank * multi_gpu_config->shard_num_parameters;
        }
    }
    else{
        printf0("| Disabling Zero Optimization, Zero Stage2 and Stage3 are not yet supported  |\n");
        multi_gpu_config->zero_stage = 0;
    }
}

// ----------------------------------------------------------------------------
// cuDNN path
#ifdef ENABLE_CUDNN
// functions defined in cudnn_att.cu
void create_cudnn();
void destroy_cudnn();
void attention_forward_cudnn(floatX* out,  // output: (B, T, NH, HS)
                             float* stats, // output for backward pass: (B, NH, T)
                             floatX* inp,  // input: (B, T, 3, NH, HS) QKV
                             int B, int T, int NH, int C);

void attention_backward_cudnn(floatX* dqkvr,                                       // output
                              floatX* dout, floatX* qkvr, floatX* o, float* stats, // inputs
                              int B, int T, int NH, int C);
#else
void create_cudnn() {}
void destroy_cudnn() {}
#endif // ENABLE_CUDNN

// ----------------------------------------------------------------------------
// all the kernels
/*
Note that we are being clever in the backward pass to conserve memory.
All parameters use a += in the backward pass, so we can do gradient accumulation.
But all activations have = instead of += because these are faster (just read, no write).
This is okay for all activations except for those in the residual stream, where the
gradients have to add. We make sure that we do a += as necessary.
E.g., the layernorms are connected to the residuals so we += in layernorm backward.
*/

__global__ void encoder_forward_kernel3(floatX* out,
                               const int* inp, const floatX* wte, const floatX* wpe,
                               int B, int T, int C) {
    int idx = (blockIdx.x * blockDim.x + threadIdx.x) * x128::size;
    int N = B * T * C;
    if (idx >= N) { return; }

    int bt = idx / C;
    int b = bt / T;
    int t = bt % T;
    int c = idx % C;

    int ix = inp[b * T + t];

    floatX* out_btc = out + b * T * C + t * C + c;
    const floatX* wte_ix = wte + ix * C + c;
    const floatX* wpe_tc = wpe + t * C + c;

    x128 packed_out;
    x128 wte128 = load128cs(wte_ix);
    x128 wpe128 = load128cs(wpe_tc);
    for (int k = 0; k < x128::size; k++) {
        packed_out[k] = (floatX)((float)wte128[k] + (float)wpe128[k]);
    }
    store128(out_btc, packed_out);
}

template <int BLOCK_SIZE=256>
__global__ void wte_backward_kernel(floatX* dwte,
                                    const int4* bucket_info, const int* workload_indices, const floatX* dout, const int* inp,
                                    unsigned int seed, int B, int T, int C) {
    // In order to be deterministic, we preprocess the inputs on the cpu into "buckets"
    // Each bucket corresponds to (WARP_SIZE * x128::size) channels for a single vocabulary token
    // Each thread handles x128::size channels, e.g. 256 per warp for BF16
    // Each block handles (BLOCK_SIZE / WARP_SIZE) elements in a single bucket in parallel
    // If a bucket has less than 8 elements, some warps will return immediately
    // If a bucket has more than 8 elements, we will loop over all of them
    // The buckets are sorted on the CPU so the largest buckets start 1st
    int bucket = blockIdx.x;
    int warp_id = threadIdx.x / WARP_SIZE;
    int lane_id = threadIdx.x % WARP_SIZE;
    int c_per_warp = WARP_SIZE * x128::size;

    int bucket_start_idx = bucket_info[bucket].x;
    int bucket_size = bucket_info[bucket].y;
    int bucket_ix = bucket_info[bucket].z;
    int c = bucket_info[bucket].w * c_per_warp + (lane_id * x128::size);

    // Each thread handles "x128::size" channels, so at fp8, each warp would handle 512 channels
    // If C is not a multiple of this (e.g. 768), some buckets/c_groups cannot use the entire warp
    if (c >= C) { return; }
    // Exit early if this is a small bucket and this warp doesn't have any items to process
    if (warp_id >= bucket_size) { return; }

    float accum[x128::size] = {0.0f};
    __shared__ float accum_shared[x128::size * BLOCK_SIZE];

    for(int item = warp_id; item < bucket_size; item += BLOCK_SIZE/WARP_SIZE) {
        int bt = workload_indices[bucket_start_idx + item];

        const floatX* dout_btc = dout + bt * C + c;
        x128 packed_inp1 = load128cs(dout_btc);
        for (int k = 0; k < packed_inp1.size; k++) {
            accum[k] += (float)packed_inp1[k];
        }
    }

    if (warp_id != 0) {
        // we accumulate into warp 0, so only the other warps need to write to shared memory
        for (int k = 0; k < x128::size; k++) {
            accum_shared[threadIdx.x + k * BLOCK_SIZE] = accum[k];
        }
        return; // only warp 0 is needed after writing to shared memory
    }

    // Read dwte for warp 0 even if other warps are not finished yet to maximise latency tolerance
    floatX* dwte_ix = dwte + bucket_ix * C + c;
    x128 packed_in_out = load128(dwte_ix);

    // note: threads which have returned are considered synchronised by CUDA so no risk of deadlock
    __syncthreads();

    // Accumulate into warp 0's registers by reading the values of the other warps in shared memory
    for (int i = threadIdx.x+WARP_SIZE; i < min(BLOCK_SIZE, bucket_size*WARP_SIZE); i += WARP_SIZE) {
        for (int k = 0; k < x128::size; k++) {
            accum[k] += accum_shared[i + k * BLOCK_SIZE];
        }
    }

    // Add the result to dwte and write back to global memory (read-modify-write)
    for (unsigned int k = 0; k < x128::size; k++) {
        // We use stochastic rounding to go from FP32 to BF16 but the seed should be deterministic
        stochastic_rounding(accum[k] + (float)packed_in_out[k], &packed_in_out[k], seed + k);
    }
    store128(dwte_ix, packed_in_out);
}

__global__ void wpe_backward_kernel(floatX* dwpe,
                                    const floatX* dout, const int* inp,
                                    int B, int T, int C, unsigned int seed) {
    // Each thread handles x128::size "channel positions", e.g. 256 per warp for BF16
    // For gpt2-124M BF16, C=768 and T=1024, so 3 warps per channel and 3072 warps in total
    // For each "channel position" we sum the gradients for every batch at that C/T element
    // This way each dwte element is only updated once, and the kernel is fully deterministic!
    // The previous kernel was not deterministic, as batches were aggregated with atomicAdd
    int idx = (blockIdx.x * blockDim.x + threadIdx.x) * x128::size;
    if (idx >= T * C) { return; }

    // if C is not a multiple of WARP_SIZE*x128::size, it's OK for some warps to handle multiple t
    int t = idx / C;
    int c = idx % C;
    float accum[x128::size] = {0.0f};

    for (int b = 0; b < B; b++) {
        x128 packed_dout = load128cs(dout + (b * T * C) + (t * C) + c); // will never be read again
        for (int k = 0; k < x128::size; k++) {
            accum[k] += (float)packed_dout[k];
        }
    }

    floatX* dwpe_tc = dwpe + (t * C) + c;
    x128 packed_dwpe = load128(dwpe_tc);
    for (unsigned int k = 0; k < x128::size; k++) {
        // We use stochastic rounding to go from FP32 to BF16 but the seed should be deterministic
        stochastic_rounding(accum[k] + (float)packed_dwpe[k], &packed_dwpe[k], seed + k);
    }
    store128(dwpe_tc, packed_dwpe);
}

__global__ void layernorm_forward_kernel3(floatX* __restrict__ out, floatX* __restrict__ mean, floatX* __restrict__ rstd,
                                    const floatX*  __restrict__ inp, const floatX*  __restrict__ weight,
                                    const floatX* __restrict__ bias, int N, int C) {
    int lane_id = threadIdx.x % WARP_SIZE;
    int warp_id = threadIdx.x / WARP_SIZE;
    int num_warps = blockDim.x / WARP_SIZE;

    int idx = blockIdx.x * num_warps + warp_id;
    if(idx >= N) { return; } // guard

    // the row of input that this group of threads is responsible for
    const floatX* x = inp + idx * C;

    // mean
    float sum = 0.0f;
    for (int i = lane_id; i < C; i += WARP_SIZE) {
        sum += (float)x[i];
    }
    sum = warpReduceSum(sum);
    float m = sum / C;
    if(lane_id == 0 && mean != nullptr) {
        __stcs(mean + idx, (floatX)m);
    }

    // rstd
    sum = 0.0f;
    for (int i = lane_id; i < C; i += WARP_SIZE) {
        float diff = (float)x[i] - m;
        sum += diff * diff;
    }
    sum = warpReduceSum(sum);
    float s = rsqrtf(sum / C + 1e-5f);
    if(lane_id == 0 && rstd != nullptr) {
        __stcs(rstd + idx, (floatX)s);
    }

    // final normalization and scaling by weight/bias
    floatX* o = out + idx * C;
    for (int c = lane_id; c < C; c += WARP_SIZE) {
        // load and store using the .cs "streaming" hint to the compiler,
        // indicating that this data will not be reused soon, and can be streamed through the caches
        // this allows the threads to get more cache-hits for the (shared) weight and bias parameters
        float n = s * ((float)__ldcs(x+c) - m);
        __stcs(o+c, (floatX)(n * (float)weight[c] + (float)bias[c]));
    }
}

__global__ void fused_residual_forward_kernel5(floatX* residual, floatX* normed, floatX* mean, floatX* rstd,
                                               const floatX* inp1, const floatX* inp2,
                                               const floatX* weight, const floatX* bias,
                                               int N, int C) {
    assert(blockDim.x == WARP_SIZE);

    // load weights and biases into shared memory
    // do this before we allow any threads to exit!
    extern __shared__ char* params[];
    // load128/store128 sometimes generated multiple instructions when the types here were floatX*, so
    // let's keep everything as x128
    x128* s_weight = reinterpret_cast<x128*>(params);
    x128* s_bias = reinterpret_cast<x128*>(params) + (C / x128::size);
    x128* s_res = reinterpret_cast<x128*>(params) + ((2 + threadIdx.y) * C / x128::size);

    int sidx = (threadIdx.x + WARP_SIZE * threadIdx.y) * x128::size;
    for(int i = sidx; i < C; i += blockDim.y * WARP_SIZE * x128::size) {
        s_weight[i/x128::size] = load128(weight + i);
        s_bias[i/x128::size] = load128(bias + i);
    }
    __syncthreads();

    int idx = blockIdx.x * blockDim.y + threadIdx.y;
    if(idx > N) return;

    // adjust pointers to current token
    residual += C * idx;
    normed += C * idx;
    inp1 += C * idx;
    inp2 += C * idx;

    const float eps = 1e-5f;
    float sum = 0.0f;
    for(int c = threadIdx.x * x128::size; c < C; c += WARP_SIZE * x128::size) {
        const x128 in1 = load128cs(inp1 + c);
        const x128 in2 = load128cs(inp2 + c);
        x128 out;
        for(int k = 0; k < x128::size; ++k) {
            out[k] = (float)in1[k] + (float)in2[k];
            sum += (float)out[k];
        }
        store128cs(residual + c, out);
        s_res[c / x128::size] = out;
    }

    sum = warpReduceSum(sum);
    float m = sum / C;
    float v = 0.f;

    for(int c = threadIdx.x * x128::size; c < C; c += WARP_SIZE * x128::size) {
        const x128 res = s_res[c / x128::size];
        for(int k = 0; k < x128::size; ++k) {
            v += ((float)res[k] - m) * ((float)res[k] - m);
        }
    }

    v = warpReduceSum(v) / C;
    float s = rsqrtf(v + eps);

    for(int c = threadIdx.x * x128::size; c < C; c += WARP_SIZE * x128::size) {
        const x128 res = s_res[c / x128::size];
        const x128 w = s_weight[c / x128::size];
        const x128 b = s_bias[c / x128::size];
        x128 out;
        for(int k = 0; k < x128::size; ++k) {
            float n = s * ((float)res[k] - m); // normalized output
            float o = n * (float)w[k] + (float)b[k]; // scale and shift it
            out[k] = o;
        }

        store128cs(normed + c, out);
    }
    // cache the mean and rstd for the backward pass later
    if(threadIdx.x == 0) {
        mean[idx] = m;
        rstd[idx] = s;
    }
}


// inputs floatX, outputs FP32 (for current FP32-only activation path for this WIP)
__global__ void permute_kernel(floatX* q, floatX* k, floatX* v,
                               const floatX* inp,
                               int B, int N, int NH, int d) {
    // okay so now, this kernel wants Q,K,V to all be of shape (B, NH, N, d)
    // but instead, we have a single tensor QKV (inp) of shape (B, N, 3, NH, d)
    int idx = blockIdx.x * blockDim.x + threadIdx.x;
    if (idx >= B * NH * N * d) { return; }

    // Q[b][nh_][n][d_] = inp[b][n][0][nh_][d_]
    int b = idx / (NH * N * d);
    int rest = idx % (NH * N * d);
    int nh_ = rest / (N * d);
    rest = rest % (N * d);
    int n = rest / d;
    int d_ = rest % d;
    int inp_idx = (b * N * 3 * NH * d) + (n * 3 * NH * d) + (0 * NH * d) + (nh_ * d) + d_;
    q[idx] = __ldcs(&inp[inp_idx]);
    k[idx] = __ldcs(&inp[inp_idx + NH * d]);
    v[idx] = __ldcs(&inp[inp_idx + 2 * (NH * d)]);
}

__global__ void permute_kernel_backward(floatX* dinp,
                                        const floatX* dq, const floatX* dk, const floatX* dv,
                                        int B, int N, int NH, int d) {
    int idx = blockIdx.x * blockDim.x + threadIdx.x;
    if (idx >= B * NH * N * d) { return; }

    int b = idx / (NH * N * d);
    int rest = idx % (NH * N * d);
    int nh_ = rest / (N * d);
    rest = rest % (N * d);
    int n = rest / d;
    int d_ = rest % d;

    int inp_idx = (b * N * 3 * NH * d) + (n * 3 * NH * d) + (0 * NH * d) + (nh_ * d) + d_;
    dinp[inp_idx] = dq[idx];
    dinp[inp_idx + NH * d] = dk[idx];
    dinp[inp_idx + 2 * (NH * d)] = dv[idx];
}

__global__ void unpermute_kernel(floatX* inp, floatX *out, int B, int N, int NH, int d) {
   // out has shape (B, nh, N, d) but we need to unpermute it to (B, N, nh, d)

    int idx = (blockIdx.x * blockDim.x + threadIdx.x);
    // out[b][n][nh_][d_] <- inp[b][nh_][n][d_]
    if (idx >= B * NH * N * d) { return; }

    int b = idx / (NH * N * d);
    int rest = idx % (NH * N * d);
    int nh_ = rest / (N * d);
    rest = rest % (N * d);
    int n = rest / d;
    int d_ = rest % d;
    int other_idx = (b * NH * N * d) + (n * NH * d) + (nh_ * d) + d_;
    out[other_idx] = __ldcs(&inp[idx]);
}

__global__ void unpermute_kernel_backward(floatX* dinp, const floatX *dout, int B, int N, int NH, int d) {
    int idx = blockIdx.x * blockDim.x + threadIdx.x;
    if (idx >= B * NH * N * d) { return; }

    int b = idx / (NH * N * d);
    int rest = idx % (NH * N * d);
    int nh_ = rest / (N * d);
    rest = rest % (N * d);
    int n = rest / d;
    int d_ = rest % d;
    int other_idx = (b * NH * N * d) + (n * NH * d) + (nh_ * d) + d_;
    dinp[idx] = (floatX)dout[other_idx];
}

__global__ void softmax_forward_kernel5(floatX* out, float inv_temperature, const floatX* inp, int N, int T) {
    // inp, out shape: (N, T, T), where N = B * NH
    // fuses the multiplication by scale inside attention
    // directly autoregressive, so we only compute the lower triangular part
    // uses the online softmax algorithm
    assert(T % 4  == 0);
    int lane_id = threadIdx.x % WARP_SIZE;
    int warp_id = threadIdx.x / WARP_SIZE;
    int num_warps = blockDim.x / WARP_SIZE;

    // micro-optimization: we iterate backwards so that
    // after the softmax backward operation completes, the cache retains the
    // part of the matrix close to the upper left corner, which benefits the
    // matmul operation that immediately follows.
    // int idx = blockIdx.x * warp.meta_group_size() + warp.meta_group_rank(); // forward order
    int idx = (gridDim.x - blockIdx.x - 1) * num_warps + warp_id; // backward order
    if(idx >= N * T) {
        return;
    }
    int own_pos = idx % T;
    int pos_by_4 = own_pos / 4;

    // one row of inp, i.e. inp[idx, :] of shape (T,)
    const floatX* x = inp + idx * T;

    // not INF, so we don't get NaNs accidentally when subtracting two values.
    const float flt_max = 340282346638528859811704183484516925440.0f; // to avoid including float.h
    float maxval = -flt_max;
    float sumval = 0.0f;

    const floatX* x_aligned = reinterpret_cast<const floatX*>(__builtin_assume_aligned(x, 16));
    for (int i = lane_id; i < pos_by_4; i += WARP_SIZE) {
        float regarray[4];
        for (int k = 0; k < 4; ++k) {
            regarray[k] = (float)x_aligned[4*i + k];
        }
        float old_maxval = maxval;
        for(int k = 0; k < 4; ++k) {
            maxval = fmaxf(maxval, regarray[k]);
        }
        sumval *= expf(inv_temperature * (old_maxval - maxval));
        for(int k = 0; k < 4; ++k) {
            sumval += expf(inv_temperature * (regarray[k] - maxval));
        }
    }

    if(4*pos_by_4 + lane_id <= own_pos) {
        float old_maxval = maxval;
        maxval = fmaxf(maxval, (float)x[4*pos_by_4 + lane_id]);
        sumval *= expf(inv_temperature * (old_maxval - maxval));
        sumval += expf(inv_temperature * ((float)x[4*pos_by_4 + lane_id] - maxval));
    }

    float global_maxval = warpReduceMax(maxval);
    sumval *= expf(inv_temperature * (maxval - global_maxval));

    float sum = warpReduceSum(sumval);
    float norm = 1.f / sum;

    // divide the whole row by the sum
    for (int i = lane_id; i <= own_pos; i += WARP_SIZE) {
        // recalculation is faster than doing the round-trip through memory.
        float ev = expf(inv_temperature * ((float)__ldcs(x + i) - global_maxval));
        __stcs(out + idx * T + i, (floatX)(ev * norm));
    }
}

__global__ void residual_forward_kernel(floatX* out, const floatX* inp1, const floatX* inp2) {
    int idx = (blockIdx.x * blockDim.x + threadIdx.x) * x128::size;

    x128 packed_out;
    x128 packed_inp1 = load128cs(inp1 + idx);
    x128 packed_inp2 = load128cs(inp2 + idx);
    for (int k = 0; k < packed_inp1.size; k++) {
        packed_out[k] = (floatX)((float)packed_inp1[k] + (float)packed_inp2[k]);
    }
    store128(out + idx, packed_out);
}

#define GELU_SCALING_FACTOR sqrtf(2.0f / M_PI)
__global__ void gelu_forward_kernel2(floatX* out, const floatX* inp) {
    int idx = (blockIdx.x * blockDim.x + threadIdx.x) * x128::size;

    x128 packed_out;
    x128 packed_inp = load128cs(inp + idx); // load and do not keep in cache
    for(int k = 0; k < packed_inp.size; ++k) {
        float xi = (float)packed_inp[k];
        float cube = 0.044715f * xi * xi * xi;
        packed_out[k] = (floatX)(0.5f * xi * (1.0f + tanhf(GELU_SCALING_FACTOR * (xi + cube))));
    }
    // store instead of storecs (without cache streaming) in case it is useful for the
    // data to be in the cache for the next operation after this GeLU
    store128(out + idx, packed_out);
}

__global__ void gelu_backward_inplace_kernel(floatX* d_in_out, const floatX* inp) {
    int idx = (blockIdx.x * blockDim.x + threadIdx.x) * x128::size;

    x128 packed_dinp;
    x128 packed_inp = load128cs(inp + idx);
    x128 packed_dout = load128(d_in_out + idx);
    for (int k = 0; k < packed_inp.size; ++k) {
        float x = (float)packed_inp[k];
        float cube = 0.044715f * x * x * x;
        float tanh_arg = GELU_SCALING_FACTOR * (x + cube);
        float tanh_out = tanhf(tanh_arg);
        float coshf_out = coshf(tanh_arg);
        float sech_out = 1.0f / (coshf_out * coshf_out);
        float local_grad = 0.5f * (1.0f + tanh_out) + x * 0.5f * sech_out * GELU_SCALING_FACTOR * (1.0f + 3.0f * 0.044715f * x * x);
        packed_dinp[k] = (floatX)(local_grad * (float)packed_dout[k]);
    }
    store128(d_in_out + idx, packed_dinp);
}

template<typename OutFloat, bool UseAuxBuffer>
__global__ void matmul_backward_bias_kernel9(OutFloat* dbias, const floatX* dout, int B, int T, int OC,
                                             std::bool_constant<UseAuxBuffer>) {
    constexpr const int bdx = 4;
    constexpr const int bdy = WARP_SIZE / bdx;
    assert(blockDim.x == bdx);
    assert(blockDim.y == bdy);

    int warp_d = (int)threadIdx.x;
    int warp_c = (int)threadIdx.y;
    int block_d = (int)threadIdx.z;

    const int OC_per_warp = bdy * x128::size;  // 64 at BF16

    int local_oc = warp_c * x128::size;
    int global_oc = blockIdx.x * OC_per_warp + local_oc;

    int local_bt = warp_d + bdx * block_d;
    int bt_per_block = bdx * blockDim.z;

    float accumulators[x128::size];
    for (int k = 0; k < x128::size; k++) {
        accumulators[k] = 0.0f;
    }

    if(global_oc < OC) {
        // sum up over all bt within registers
        for (int idx = blockIdx.y * bt_per_block + local_bt; idx < B * T; idx += gridDim.y * bt_per_block) {
            x128 packed_dout = load128(dout + global_oc + idx*OC);
            for (int k = 0; k < x128::size; k++) {
                accumulators[k] += (float)packed_dout[k];
            }
        }
    }

    __shared__ float sub_results[x128::size][WARP_SIZE][bdy];

    // reduce within-warp results
    for (int k = 0; k < x128::size; k++) {
        float v = accumulators[k];
        v += __shfl_down_sync(0xffffffff, v, 1, 4);
        v += __shfl_down_sync(0xffffffff, v, 2, 4);
        if(warp_d == 0) {
            sub_results[k][block_d][warp_c] = v;
        }
    }
    __syncthreads();

    // block-wide reductions
    for (int k = block_d; k < x128::size; k += blockDim.z) {
        float a = 0.f;
        for (int r = warp_d; r < blockDim.z; r += bdx) {
            float v = sub_results[k][r][warp_c];
            v += __shfl_down_sync(0xffffffff, v, 1, 4);
            v += __shfl_down_sync(0xffffffff, v, 2, 4);
            a += v;
        }
        if(warp_d == 0 && global_oc < OC) {
            if constexpr (!UseAuxBuffer) {
                dbias[global_oc + k] = (OutFloat)(a + (float)dbias[global_oc + k]);
            } else {
                dbias[global_oc + k + blockIdx.y * OC] = a;
            }
        }
    }
}

__global__ void reduce_add_sum_kernel(floatX* dst, const float* src, size_t n, size_t m) {
    const size_t idx = (blockIdx.x * blockDim.x + threadIdx.x) * f128::size;
    assert(n % x128::size == 0);
    if (idx < n) {
        f128 acc;
        for(int k = 0; k < f128::size; ++k) {
            acc[k] = 0.f;
        }

        for(int l = 0; l < m; ++l) {
            f128 s = load128(src + idx + n * l);
            for(int k = 0; k < f128::size; ++k) {
                acc[k] += s[k];
            }
        }
        for(int k = 0; k < f128::size; ++k) {
            dst[idx + k] = (floatX) ((float)dst[idx + k] + acc[k]);
        }
    }
}

__global__ void __launch_bounds__(512, 2) // todo - any warnings on Turing with only 1024 threads?
    layernorm_backward_kernel10(floatX* dinp, floatX* dweight, floatX* dbias, float* scratch,
                                const floatX* dout, const floatX* inp, const floatX* weight,
                                const floatX* mean, const floatX* rstd,
                                int B, int T, int C) {
    int BLOCK_SIZE = blockDim.x;
    int warpsInBlock = BLOCK_SIZE / WARP_SIZE; //number of warps in block
    extern __shared__ float shared[];

    int warpId = threadIdx.x / WARP_SIZE; // warp index within a block
    int baseIdx = blockIdx.x * warpsInBlock + warpId;
    int warpThreadIdx = threadIdx.x % WARP_SIZE; // Thread index within the warp
    int warpsInGrid = gridDim.x * warpsInBlock;
    int C_per_iteration = WARP_SIZE * x128::size;
    int iterations_C = CEIL_DIV(C, C_per_iteration); // + 2;

    // the first half of shared memory is bias, second is weight
    size_t rounded_C = CEIL_DIV(C, (32 * x128::size)) * (32 * x128::size);
    float* dbias_shared = shared;
    float* dweight_shared = shared + rounded_C;
    // warp zero doesn't actually write to the _tmp_shared memory locations, so we don't need to reserve memory
    // the obvious solution is to change the addressing below to use (threadId.x-32) as offset, but that causes
    // register spills, so instead we mess with the base pointer here, which doesn't increase register usage.
    float* dbias_tmp_shared = shared + 2 * rounded_C - WARP_SIZE * f128::size;
    float* dweight_tmp_shared = shared + 2 * rounded_C + f128::size * BLOCK_SIZE - 2 * WARP_SIZE * f128::size;

    // init shared memory to zero
    for(int i = threadIdx.x * f128::size; i < rounded_C; i += BLOCK_SIZE * f128::size) {
        store128(dbias_shared + i, f128::zeros());
        store128(dweight_shared + i, f128::zeros());
    }
    __syncthreads();

    for (int bt = baseIdx; bt < B * T; bt += warpsInGrid) {
        const floatX* dout_bt = dout + bt * C;
        const floatX* inp_bt = inp +bt * C;
        floatX* dinp_bt = dinp + bt * C;

        // first: two reduce operations
        float dnorm_mean = 0.0f;
        float dnorm_norm_mean = 0.0f;
        for (int i = warpThreadIdx * x128::size; i < C; i += WARP_SIZE * x128::size) {
            x128 dout128_i   = load128(dout_bt + i);
            x128 inp128_i    = load128(inp_bt  + i);
            x128 weight128_i = load128(weight  + i);
            for (int k = 0; k < x128::size; k++) {
                float dnorm_i = (float)weight128_i[k] * (float)dout128_i[k];
                dnorm_mean += dnorm_i;
                dnorm_norm_mean += dnorm_i * (float)inp128_i[k];
            }
        }

        const float mean_bt = (float)mean[bt];
        const float rstd_bt = (float)rstd[bt];
        dnorm_mean = warpReduceSum(dnorm_mean) / C;
        dnorm_norm_mean = warpReduceSum(dnorm_norm_mean) / C * rstd_bt - dnorm_mean * mean_bt * rstd_bt;

        for (int c = 0; c < iterations_C; c++) {
            int global_index = (warpThreadIdx * x128::size) + (c * C_per_iteration);

            x128 dout128   = x128::zeros();
            x128 inp128    = x128::zeros();
            x128 dinp128   = x128::zeros();
            x128 weight128 = x128::zeros();

            if(global_index < C) {
                dout128 = load128cs(dout_bt + global_index);
                inp128 = load128cs(inp_bt + global_index);
                dinp128 = load128(dinp_bt + global_index);
                weight128 = load128(weight + global_index);
            }

            for(int o = 0; o < x128::size / f128::size; ++o) {
                f128 dbias_f;
                f128 dweight_f;
                for(int i = 0; i < f128::size; ++i) {
                    int x = o * f128::size + i;
                    float dout_i = (float)dout128[x];
                    float norm_bti = ((float)inp128[x] - mean_bt) * rstd_bt;
                    dbias_f[i] = dout_i;
                    dweight_f[i] = norm_bti * dout_i;

                    float dval = 0.0f;
                    dval += (float) weight128[x] * (float)dout128[x]; // term 1
                    dval -= dnorm_mean; // term 2
                    dval -= norm_bti * dnorm_norm_mean; // term 3
                    dval *= rstd_bt; // final scale
                    dinp128[x] = (floatX) ((float) dinp128[x] + dval);
                }

                if (warpId != 0) {
                    store128(dbias_tmp_shared + threadIdx.x * f128::size, dbias_f);
                    // this seems to generate a 64-bit store, instead of 128-bit.
                    // however, forcing 128-bit (e.g., using inline ptx), results in register
                    // spilling and much worse performance, so we'll keep it like this for now
                    // but ideally, we could reduce the register pressure a little.
                    store128(dweight_tmp_shared + threadIdx.x * f128::size, dweight_f);
                }
                __syncthreads();
                if (warpId == 0) {
                    for (int j = 1; j < warpsInBlock; j++) {
                        f128 dbias_tmp = load128(dbias_tmp_shared + f128::size * (threadIdx.x + j * WARP_SIZE));
                        f128 dweight_tmp = load128(dweight_tmp_shared + f128::size * (threadIdx.x + j * WARP_SIZE));
                        for(int i = 0; i < f128::size; ++i) {
                            dbias_f[i] += dbias_tmp[i];
                            dweight_f[i] += dweight_tmp[i];
                        }
                    }
                }
                __syncthreads();
                if (warpId == 0) {
                    f128 db_old = load128(dbias_shared + global_index + f128::size * o);
                    f128 dw_old = load128(dweight_shared + global_index + f128::size * o);
                    for(int i = 0; i < f128::size; ++i) {
                        dbias_f[i] += db_old[i];
                        dweight_f[i] += dw_old[i];
                    }
                    store128(dbias_shared + global_index + f128::size * o, dbias_f);
                    store128(dweight_shared + global_index + f128::size * o, dweight_f);
                }
            }
            if(global_index < C) {
                // cache in L2 as this is read by the next kernel, but bypass L1 to minimise thrashing
                store128cg(dinp_bt + global_index, dinp128);
            }
        }
    }
    __syncthreads();
    // Each block writes its partial sum to global memory
    // The last block to finish becomes responsible for summing up all the partial sums
    // This is done by atomically incrementing a flag (cleared to 0 before launching the kernel)
    unsigned int* scratchFlag = (unsigned int*)(scratch);
    // Increment scratch pointer by a full cacheline so that everything remains cacheline aligned
    scratch += 32;
    float* scratch_dbias = scratch;
    float* scratch_dweight = scratch + C;
    for(int i = threadIdx.x * f128::size; i < C; i += BLOCK_SIZE * f128::size) {
        // Write to global memory in the same "shared memory banking friendly" order
        store128(scratch_dbias + i + 2*C*blockIdx.x, load128(dbias_shared + i));
        store128(scratch_dweight + i + 2*C*blockIdx.x, load128(dweight_shared + i));
    }
    __syncthreads();
    // that portion of shared memory is no longer used, so we can repurpose it for the scratch flag.
    unsigned int *tmp_flag = (unsigned int*)(shared + 2*rounded_C);
    if (threadIdx.x == 0) {
        *tmp_flag = atomicInc(scratchFlag, gridDim.x);
    }
    __syncthreads();
    if (*tmp_flag == gridDim.x-1) {
        // Reduction of the partial sums by the final block
        // todo - there isn't enough parallelism even inside that single SM...
        // ==> so could maybe split into another kernel with YET ANOTHER level of reduction?!
        for(int i = threadIdx.x * f128::size; i < C; i += BLOCK_SIZE * f128::size) {
            f128 dbias_accum = f128::zeros();
            f128 dweight_accum = f128::zeros();

            for (int read_block_idx = 0; read_block_idx < gridDim.x; read_block_idx++) {
                int offset = i + 2*C*read_block_idx;
                f128 dbias128 = load128(scratch_dbias + offset);
                f128 dweight128 = load128(scratch_dweight + offset);
                for(int k = 0; k < f128::size; k++) {
                    dbias_accum[k] += dbias128[k];
                    dweight_accum[k] += dweight128[k];
                }
            }
            store128(dbias_shared + i, dbias_accum);
            store128(dweight_shared + i, dweight_accum);
        }
        __syncthreads();

        // convert from float/FP32 to floatX/BF16 for the final write
        // this is separate because it cannot use as many warps as the above (f128 vs x128)
        // todo - if we split this code into another kernel, we could maybe do it at the same time?
        for (int c = warpId; c < iterations_C; c += warpsInBlock) {
            int global_index = (warpThreadIdx * x128::size) + (c * C_per_iteration);
            if (global_index >= C) {
                break;
            }

            x128 dbias128 = load128(dbias + global_index);
            x128 dweight128 = load128(dweight + global_index);
            for(int o = 0; o < x128::size / f128::size; ++o) {
                f128 s_db = load128(dbias_shared + global_index + o * f128::size);
                f128 s_dw = load128(dweight_shared + global_index + o * f128::size);
                for(int i = 0; i < f128::size; ++i) {
                    int x = o * f128::size + i;
                    dbias128[x] = (floatX)(s_db[i] + (float)dbias128[x]);
                    dweight128[x] = (floatX)(s_dw[i] + (float)dweight128[x]);
                }
            }
            store128(dbias + global_index, dbias128);
            store128(dweight + global_index, dweight128);
        }
    }
}

__global__ void softmax_autoregressive_backward_kernel(floatX* dpreatt, const floatX* datt, const floatX* att,
                                                       int B, int T, int C, float scale) {
    constexpr const int BlockSize = 256;
    constexpr int T_per_block = 4;

    // go through blocks in reverse order, so the slowest block starts first
    int t0 = T - 1 - T_per_block*blockIdx.x;
    int idx = blockIdx.y;

    att += idx * T * T;
    datt += idx * T * T;
    dpreatt += idx * T * T;

    for(int to = 0; to < T_per_block; ++to) {
        int t = t0 - to;
        if(t < 0) return;
        const floatX* att_bth = att + t * T;
        const floatX* datt_bth = datt + t * T;
        floatX* dpreatt_bth = dpreatt + t * T;

        float local_sum = 0;
        for (int t2 = threadIdx.x; t2 <= t; t2 += BlockSize) {
            local_sum += (float)att_bth[t2] * (float)datt_bth[t2];
        }

        local_sum = blockReduce<warpReduceSum>(local_sum);

        for (int t3 = threadIdx.x; t3 <= t; t3 += BlockSize) {
            // don't touch the cache. Some parts will still be here from the previous loop, and
            // we want to exploit those.
            float acc = (float)__ldcs(att_bth + t3) * ((float)__ldcs(datt_bth + t3) - local_sum);
            __stcs(dpreatt_bth + t3, (floatX)(scale * acc));
        }
    }
}

// Implements linear interpolation using only two floating-point operations (as opposed to three in a naive implementation).
// Reference: https://developer.nvidia.com/blog/lerp-faster-cuda
__device__ float lerp(float start, float end, float weight) {
    return fma(weight, end, fma(-weight, start, start));
}

template <typename Tp, typename Tg>
__global__ void adamw_kernel3(Tp* params_memory, float* master_params_memory, Tg* grads_memory, float* m_memory, float* v_memory, size_t num_parameters,
                              float learning_rate, float beta1, float beta2, float beta1_correction, float beta2_correction, float eps, float weight_decay,
                              float grad_scale, unsigned int seed) {
    int idx = blockIdx.x * blockDim.x + threadIdx.x;
    if (idx >= num_parameters) { return; }  // guard

    // get the gradient, m, and v for this parameter
    float grad = grad_scale * (float)grads_memory[idx];
    float m = m_memory[idx];
    float v = v_memory[idx];
    // update the first moment (momentum)
    m = lerp(grad, m, beta1);
    m_memory[idx] = m;
    // update the second moment (RMSprop)
    v = lerp(grad * grad, v, beta2);
    v_memory[idx] = v;
    m /= beta1_correction;  // m_hat
    v /= beta2_correction;  // v_hat
    // fetch the old value of this parameter as a float, from either source
    float old_param = (master_params_memory != NULL) ? master_params_memory[idx] : (float)params_memory[idx];
    // update this parameter
    float param = old_param - (learning_rate * (m / (sqrtf(v) + eps) + weight_decay * old_param));
    // update our low precision version of the parameters using stochastic rounding
    // this will be used in the next forward pass
    // TODO: simply doing `params_memory[i] = (floatX)param;` breaks everything (why?)
    unsigned int random = Get2dNoiseUint(threadIdx.x, blockIdx.x, seed);
    stochastic_rounding(param, &params_memory[idx], random);
    // write the full, float version of the param into our master copy, if we maintain one
    // this will be used in the next update
    if (master_params_memory != NULL) { master_params_memory[idx] = param; }
}

template<class T>
__global__ void global_norm_squared_kernel(float* out, const T* data, size_t count) {
    // we want as few atomics as possible, so each block tries to do
    // the maximum amount of work (so no fixed chunk, but instead iterating
    // until we run out of data), and then we reduce inside the block
    // and finally have just one atomic per block.
    // out will be updated atomically from all thread blocks. It is a float, so the
    // atomic op is unproblematic
    size_t index = threadIdx.x + blockDim.x * blockIdx.x;
    size_t grid_width = blockDim.x * gridDim.x;
    float accumulator = 0.f;
    for(size_t i = index; i < count; i += grid_width) {
        accumulator += (float)data[i] * (float)data[i];
    }
    // warp-level reduce
    float block_sum = blockReduce<warpReduceSum>(accumulator);
    if(threadIdx.x == 0) {
        atomicAdd(out, block_sum);
    }
}

struct SoftmaxParams {
    float Scale;
    float Offset;
};

__device__ SoftmaxParams prepare_softmax_blockwide3(int64_t idx, const floatX* inp, int V, int P) {
    // same but not float4
    // one row of inp, i.e. inp[idx, :] of shape (V,)

    const floatX* x = inp + idx * P;
    float thread_maxval = -INFINITY;
    float thread_sumval = 0.0f;
    int i = (V+x128::size-1)/x128::size + threadIdx.x - blockDim.x;

    // special-case loop to handle the unaligned elements at the end of the array
    // this lets us skip the bounds check in the main loop below, which improves performance
    while ((i+1)*x128::size > V) {
        for(int k = 0; k < x128::size; ++k) {
            if (i*x128::size+k >= V) {
                break; // bounds checking against real V (rather than padded P)
            }
            float v = (float)x[i*x128::size+k];
            float old_maxval = thread_maxval;
            thread_maxval = fmaxf(thread_maxval, v);
            thread_sumval *= expf((old_maxval - thread_maxval));
            thread_sumval += expf(v - thread_maxval);
        }
        i -= blockDim.x;
    }

    // main loop for the bulk of the iterations (no bounds checking required!)
    for (; i >= 0; i -= blockDim.x) {
        x128 packed_x = load128(x + i * x128::size); // load and keep in cache until fused_classifier loop
        for(int k = 0; k < x128::size; ++k) {
            float v = (float)packed_x[k];
            float old_maxval = thread_maxval;
            thread_maxval = fmaxf(thread_maxval, v);
            thread_sumval *= expf((old_maxval - thread_maxval));
            thread_sumval += expf(v - thread_maxval);
        }
    }

    // Block Max Reduction -> Maths -> Block Sum Reduction
    float block_maxval = blockReduce<warpReduceMax>(thread_maxval, false, -INFINITY);
    thread_sumval *= expf(thread_maxval - block_maxval);
    float block_sumval = blockReduce<warpReduceSum>(thread_sumval);

    // return the softmax parameters
    return SoftmaxParams{1.f / block_sumval, block_maxval};
}

// will _update_ logits to logit gradients
// uses template to decide whether to write logits and probs
// split both loops in "multiple-of-x128-size" and "bounds-checked remainder" parts
template <bool WriteLogits = true, bool WriteProbs = false>
__global__ void __launch_bounds__(1024, MAX_1024_THREADS_BLOCKS)
                fused_classifier_kernel5(floatX* logits, floatX* losses, floatX* probs,
                                         const float dloss, const int* targets,
                                         int B, int T, int V, int P) {
    // note: idx is small enough that it easily fits into 32 bit;
    // by making it a long here, we ensure that any offsets calculated with it (e.g., idx * P)
    // are done is 64 bit
    int64_t idx = gridDim.x - (blockIdx.x+1); // reverse order for cache hits on matmul data
    int ix = targets[idx];

    // softmax (reading B * T * V, same logits read again below, hopefully still in cache)
    SoftmaxParams sp = prepare_softmax_blockwide3(idx, logits, V, P);

    // calculate the probability needed for the loss and update (single-threaded)
    if(threadIdx.x == 0) {
        float prob = expf((float)logits[idx * P + ix] - sp.Offset) * sp.Scale;
        losses[idx] = (floatX)(-logf(prob));
    }

    // calculate the gradients directly, saves bandwidth from probs during training
    // but also supports writing probs for inference-only and debugging
    const floatX* logits_vec = logits + idx * P;
    for (int i = threadIdx.x; i < V/x128::size; i += blockDim.x) {
        // this is the 2nd read of logits after the one in prepare_softmax2
        // it will be overwritten by the logits gradients which is when we reduce cache persistence
        x128 packed_logits_vec = load128(logits_vec + i * x128::size); // rely on cs of store128cs
        x128 packed_probs;
        for(int k = 0; k < x128::size; ++k) {
            int element = i*x128::size + k;
            float prob = expf((float)packed_logits_vec[k] - sp.Offset) * sp.Scale;
            packed_probs[k] = (floatX)prob;
            float indicator = (element == ix) ? 1.0f : 0.0f;
            packed_logits_vec[k] = (floatX)((prob - indicator) * dloss);
        }
        if (WriteLogits){
            // reduce cache persistence for the overwritten logits
            // to maximise probability that logits remain in cache between prepare_softmax and here
            store128cs(logits + idx * P + i * x128::size, packed_logits_vec);
        }
        if (WriteProbs) {
            store128(probs + idx * P + i * x128::size, packed_probs);
        }
    }

    // handle remaining elements after the last multiple of x128::size
    // e.g. if V = 8003, and x128::size = 8, we need to handle the last 3 elements
    int unaligned_start = V & ~(x128::size - 1); // round down to multiple of x128::size
    for (int i = threadIdx.x + unaligned_start; i < V; i++) {
        float prob = expf((float)logits_vec[i] - sp.Offset) * sp.Scale;
        float indicator = (i == ix) ? 1.0f : 0.0f;
        float dlogit = (prob - indicator) * dloss;
        if (WriteLogits){
            __stcs(logits + idx * P + i, (floatX)dlogit);
        }
        if (WriteProbs) {
            probs[idx * P + i] = (floatX)prob;
        }
    }
}

// device functions and the kernel to cast data between types
template<typename Td, typename Ts>
__device__ Td cast_value(Ts val);

template<>
__device__ float cast_value<float, float>(float val) {
    return val;
}

template<>
__device__ float cast_value<float, half>(half val) {
    return __half2float(val);
}

template<>
__device__ float cast_value<float, __nv_bfloat16>(__nv_bfloat16 val) {
    return __bfloat162float(val);
}

template<typename Td, typename Ts>
__global__ void copy_and_cast_kernel(Td* dst, const Ts* src, size_t n) {
    int idx = blockIdx.x * blockDim.x + threadIdx.x;
    // need to try grid stride looping for more perf later
    if (idx < n) {
        dst[idx] = cast_value<Td, Ts>(src[idx]);
    }
}

// ----------------------------------------------------------------------------
// kernel launchers

void encoder_forward(floatX* out,
                     const int* inp, const floatX* wte, const floatX* wpe,
                     int B, int T, int C) {
    NVTX_RANGE_FN();
    const int block_size = 256;
    const int N = B * T * C;
    const int grid_size = CEIL_DIV(N, (int)(block_size * x128::size));
    encoder_forward_kernel3<<<grid_size, block_size>>>(out, inp, wte, wpe, B, T, C);
    cudaCheck(cudaGetLastError());
}

// Fully deterministic (see comments in wte_backward_kernel and wpe_backward_kernel for more details)
void encoder_backward(floatX* dwte, floatX* dwpe, floatX* scratch, // gpu outputs & scratch
                      int* workload_indices, int4* bucket_info,    // cpu scratch buffers
                      const floatX* dout, const int* inp, const int* inputs_cpu, // cpu/gpu inputs
                      int B, int T, int C, unsigned int seed) {
    NVTX_RANGE_FN();

    // Launch wpe kernel first (so it runs on the GPU in parallel with the CPU pre-processing for wte)
    const int block_size = 256;
    const int N = T * C / x128::size;
    const int grid_size = CEIL_DIV(N, block_size);
    wpe_backward_kernel<<<grid_size, block_size, 0>>>(dwpe, dout, inp, B, T, C, seed);
    cudaCheck(cudaGetLastError());

    // check the GPU scratch buffer is large enough to hold the bucket info and workload indices
    // todo - this is trivially true given hardcoded scratch buffer size here, is this useful?
    int num_c_groups = CEIL_DIV(C, x128::size * WARP_SIZE);
    assert(B*T*num_c_groups * (sizeof(int4)+sizeof(int)) <= B*T*3*C * sizeof(floatX));

    // Step 1: Sort inputs into buckets
    int total_items = 0;
    std::unordered_map<uint64_t, std::vector<uint64_t>> buckets;
    for (uint64_t bt = 0; bt < B * T; bt++) {
        for (uint64_t c_group = 0; c_group < num_c_groups; c_group++) {
            // todo - passing c_group/inputs_cpu[bt] in data to avoid a second hash lookup is a bit hacky
            uint64_t data = bt + (c_group<<32ULL) + ((uint64_t)inputs_cpu[bt]<<42ULL);
            buckets[c_group + num_c_groups * inputs_cpu[bt]].push_back(data);
            total_items++;
        }
    }

    // Step 2: Sort buckets by size in descending order
    // this is so the largest buckets are processed first by the GPU
    // otherwise, if they started late, they would still be running with the rest of the GPU idle
    std::vector<std::pair<uint64_t, std::vector<uint64_t>>> sortedBuckets(buckets.begin(), buckets.end());
    std::sort(sortedBuckets.begin(), sortedBuckets.end(), // ugly because we don't have a typedef for the std::pair
              [](const std::pair<uint64_t, std::vector<uint64_t>>& a, const std::pair<uint64_t, std::vector<uint64_t>>& b) {
                  return a.second.size() > b.second.size();
              });

    int num_buckets = buckets.size();
    int bucket_index = 0;
    int workload_index = 0;
    for (const auto& bucket : sortedBuckets) {
        bucket_info[bucket_index].x = workload_index; // bucket start
        bucket_info[bucket_index].y = bucket.second.size(); // bucket size
        bucket_info[bucket_index].z = (bucket.second[0] >> 42ULL) & ((1ULL<<20ULL)-1); // bucket ix
        bucket_info[bucket_index].w = (bucket.second[0] >> 32ULL) & ((1ULL<<10ULL)-1); // bucket c

        for (uint64_t idx : bucket.second) {
            workload_indices[workload_index++] = (int)(idx & ((1ULL<<31ULL)-1ULL));
        }
        bucket_index++;
    }

    // Step 3: Copy data from host to device (async until the last one to avoid synchronising CPU/GPU twice)
    // todo - could use CUDA events (even without streams) to avoid CPU/GPU synchronisation completely
    int4* d_bucket_info = (int4*)scratch;
    int*  d_workload_indices = (int*)(scratch + B*T*num_c_groups * sizeof(int4));
    cudaCheck(cudaMemcpyAsync(d_bucket_info, bucket_info, num_buckets * sizeof(int4), cudaMemcpyHostToDevice));
    cudaCheck(cudaMemcpy(d_workload_indices, workload_indices, total_items * sizeof(int), cudaMemcpyHostToDevice));

    // Launch wte kernel
    // todo - profile block sizes on more content (depends on number of buckets and on GPU?)
    wte_backward_kernel<256><<<num_buckets, 256>>>(dwte, d_bucket_info, d_workload_indices, dout, inp, seed, B, T, C);
    cudaCheck(cudaGetLastError());
}

void layernorm_forward(floatX* out, floatX* mean, floatX* rstd,
                       floatX* inp, const floatX* weight, const floatX* bias,
                       int B, int T, int C) {
    NVTX_RANGE_FN();
    const int block_size = 512;
    const int N = B * T;
    const int grid_size = CEIL_DIV(N * WARP_SIZE, block_size);
    layernorm_forward_kernel3<<<grid_size, block_size>>>(out, mean, rstd, inp, weight, bias, N, C);
    cudaCheck(cudaGetLastError());
}

// https://docs.nvidia.com/cuda/cublas/#cublasltmatmul
void matmul_forward_cublaslt(floatX* out,
                     floatX* inp, floatX* weight, floatX* bias,
                     int B, int T, int C, int OC) {
    NVTX_RANGE_FN();
    int has_bias = (bias != NULL);

    // check bias alignment
    if(((uintptr_t)bias % 16) != 0) {
        printf("Bias pointer is not aligned (cuBLASLt requirement)!\n");
        exit(EXIT_FAILURE);
    }

    // these need to be in FP16 if and only if alpha/beta are CUBLAS_COMPUTE_16F
    const float alpha = 1.0f, beta = 0.0f;

    int returnedResults = 0;
    cublasLtMatmulDesc_t operationDesc;
    cublasLtMatmulPreference_t preference;
    cublasLtMatrixLayout_t weightLayout;
    cublasLtMatrixLayout_t inputLayout;
    cublasLtMatrixLayout_t outputLayout;
    cublasLtMatrixLayout_t biasLayout;
    cublasLtMatmulHeuristicResult_t heuristic;

    // create the operation descriptor
    cublasOperation_t opNoTranspose = CUBLAS_OP_N;
    cublasOperation_t opTranspose = CUBLAS_OP_T;
    cublasLtEpilogue_t epilogueBias = has_bias ? CUBLASLT_EPILOGUE_BIAS : CUBLASLT_EPILOGUE_DEFAULT;

    cublasCheck(cublasLtMatmulDescCreate(&operationDesc, cublas_compute, CUDA_R_32F)); // FP16 if CUBLAS_COMPUTE_16F
    cublasCheck(cublasLtMatmulDescSetAttribute(operationDesc, CUBLASLT_MATMUL_DESC_TRANSA, &opTranspose, sizeof(opTranspose)));
    cublasCheck(cublasLtMatmulDescSetAttribute(operationDesc, CUBLASLT_MATMUL_DESC_TRANSB, &opNoTranspose, sizeof(opNoTranspose)));
    cublasCheck(cublasLtMatmulDescSetAttribute(operationDesc, CUBLASLT_MATMUL_DESC_EPILOGUE, &epilogueBias, sizeof(epilogueBias)));
    cublasCheck(cublasLtMatmulDescSetAttribute(operationDesc, CUBLASLT_MATMUL_DESC_BIAS_POINTER, &bias, sizeof(bias)));

    // define matrix layouts
    cublasCheck(cublasLtMatrixLayoutCreate(&weightLayout, CUBLAS_LOWP, C, OC, C));
    cublasCheck(cublasLtMatrixLayoutCreate(&inputLayout, CUBLAS_LOWP, C, B*T, C));
    cublasCheck(cublasLtMatrixLayoutCreate(&outputLayout, CUBLAS_LOWP, OC, B*T, OC));
    cublasCheck(cublasLtMatrixLayoutCreate(&biasLayout, CUBLAS_LOWP, OC, 1, OC));

    // create a preference handle with specified max workspace
    cublasCheck(cublasLtMatmulPreferenceCreate(&preference));
    cublasCheck(cublasLtMatmulPreferenceSetAttribute(preference,
        CUBLASLT_MATMUL_PREF_MAX_WORKSPACE_BYTES, &cublaslt_workspace_size, sizeof(cublaslt_workspace_size)));

    // find a suitable algorithm
    cublasCheck(cublasLtMatmulAlgoGetHeuristic(cublaslt_handle, operationDesc,
        weightLayout, inputLayout, outputLayout, outputLayout,
        preference, 1, &heuristic, &returnedResults));
    if (returnedResults == 0) {
        printf("No cuBLASLt algorithm: B: %d, T: %d, C: %d, OC: %d, bias: %d\n", B, T, C, OC, has_bias);
        exit(EXIT_FAILURE);
    }

    // call the matmul
    cublasCheck(cublasLtMatmul(cublaslt_handle, operationDesc,
        &alpha, weight, weightLayout, inp, inputLayout, &beta,
        out, outputLayout, out, outputLayout, &heuristic.algo,
        cublaslt_workspace, cublaslt_workspace_size, 0));

    // cleanups
    cublasCheck(cublasLtMatmulPreferenceDestroy(preference));
    cublasCheck(cublasLtMatmulDescDestroy(operationDesc));
    cublasCheck(cublasLtMatrixLayoutDestroy(weightLayout));
    cublasCheck(cublasLtMatrixLayoutDestroy(inputLayout));
    cublasCheck(cublasLtMatrixLayoutDestroy(outputLayout));
    cublasCheck(cublasLtMatrixLayoutDestroy(biasLayout));
}

void attention_forward(floatX* out, floatX* qkvr, floatX* att,
                       floatX* inp,
                       int B, int T, int C, int NH) {
    NVTX_RANGE_FN();
    // Note: `inp` is not needed for backward pass, so we re-use it as a scratch buffer.
    // Its contents will be overwritten by this function.
    const int block_size = 256;
    const float alpha = 1.0f, beta = 0.0f;

    // inp is (B, T, 3C) QKV
    // preatt, att are (B, NH, T, T)
    // output is (B, T, C)
    int HS = C / NH; // head size

    // permute and separate inp from (B, T, 3, NH, HS) to 3X (B, NH, T, HS)
    floatX *q, *k, *v;
    q = qkvr + 0 * B * T * C;
    k = qkvr + 1 * B * T * C;
    v = qkvr + 2 * B * T * C;
    int total_threads = B * NH * T * HS;
    int num_blocks = CEIL_DIV(total_threads, block_size);
    permute_kernel<<<num_blocks, block_size>>>(q, k, v, inp, B, T, NH, HS);


    floatX* preatt = inp;
    cublasCheck(cublasGemmStridedBatchedEx(cublas_handle,
                                     CUBLAS_OP_T, CUBLAS_OP_N,
                                     T, T, HS, &alpha,
                                     k, CUBLAS_LOWP, HS, T * HS,
                                     q, CUBLAS_LOWP, HS, T * HS,
                                     &beta, preatt, CUBLAS_LOWP, T, T * T,
                                     B * NH, cublas_compute, CUBLAS_GEMM_DEFAULT));

    // multiply all elements of preatt elementwise by scale
    float scale = 1.0 / sqrtf(HS);
    int grid_size = CEIL_DIV(B * NH * T * 32, block_size);
    softmax_forward_kernel5<<<grid_size, block_size>>>(att, scale, preatt, B * NH, T);

    // new approach: first cuBLAS another batched matmul
    floatX* vaccum = inp;
    // y = att @ v # (B, nh, T, T) @ (B, nh, T, hs) -> (B, nh, T, hs)
    cublasCheck(cublasGemmStridedBatchedEx(cublas_handle,
                                     CUBLAS_OP_N, CUBLAS_OP_N,
                                     HS, T, T, &alpha,
                                     v, CUBLAS_LOWP, HS, T * HS,
                                     att, CUBLAS_LOWP, T, T * T,
                                     &beta, vaccum, CUBLAS_LOWP, HS, T * HS,
                                     B * NH, cublas_compute, CUBLAS_GEMM_DEFAULT));

    // now unpermute
    // y = y.transpose(1, 2).contiguous().view(B, T, C) # re-assemble all head outputs side by side
    num_blocks = CEIL_DIV(B * T * C, block_size);
    unpermute_kernel<<<num_blocks, block_size>>>(vaccum, out, B, T, NH, HS);
    cudaCheck(cudaGetLastError());
}

void residual_forward(floatX* out, const floatX* inp1, const floatX* inp2, int N) {
    NVTX_RANGE_FN();
    const int block_size = 256;
    assert(N % block_size == 0);
    const int grid_size = CEIL_DIV(N, block_size * x128::size);
    residual_forward_kernel<<<grid_size, block_size>>>(out, inp1, inp2);
    cudaCheck(cudaGetLastError());
}

void fused_residual_forward5(floatX* residual, floatX* normed, floatX* mean, floatX* rstd,
                             const floatX* inp1, const floatX* inp2,
                             const floatX* weight, const floatX* bias,
                             int N, int C) {
    const int block_size = 256;
    int block_y = block_size / WARP_SIZE;
    const int grid_size = CEIL_DIV(N, block_y);
    size_t smem = (2 + block_y) * C * sizeof(floatX);

    // in order to use more than 48 KiB of smem, need to call cudaFuncSetAttribute
    // this may fail, in which case we fall back to the smem free implementation.
    cudaCheck(cudaGetLastError());
    auto status = cudaFuncSetAttribute(fused_residual_forward_kernel5, cudaFuncAttributeMaxDynamicSharedMemorySize, smem);
    cudaGetLastError();
    if(status == cudaSuccess) {
        fused_residual_forward_kernel5<<<grid_size, dim3(WARP_SIZE, block_y), smem>>>(residual, normed, mean, rstd, inp1, inp2,
                                                                               weight, bias, N, C);
    } else {
        residual_forward(residual, inp1, inp2, N*C);
        layernorm_forward(normed, mean, rstd, residual, weight, bias, N, 1, C);
    }
    cudaCheck(cudaGetLastError());
}


void gelu_forward(floatX* out, const floatX* inp, int N) {
    NVTX_RANGE_FN();
    const int block_size = 512;
    assert(N % block_size == 0);
    const int grid_size = CEIL_DIV(N, block_size * x128::size);
    gelu_forward_kernel2<<<grid_size, block_size>>>(out, inp);
    cudaCheck(cudaGetLastError());
}

void gelu_backward_inplace(floatX* d_in_out, const floatX* inp, const int N) {
    NVTX_RANGE_FN();
    const int block_size = 128;
    assert(N % block_size == 0);
    const int grid_size = CEIL_DIV(N, block_size * x128::size);
    gelu_backward_inplace_kernel<<<grid_size, block_size>>>(d_in_out, inp);
    cudaCheck(cudaGetLastError());
}

void matmul_backward(floatX* dinp, floatX* dweight, floatX* dbias,
                     floatX* dout, floatX* inp, floatX* weight,
                     float* dbias_buffer,
                     int B, int T, int C, int OC) {
    NVTX_RANGE_FN();
    float one = 1.0f, zero = 0.0f;

    // backward to bias, if given, does a +=
    if (dbias != NULL) {
        // Each warp is responsible for 8 * "x128::size" = 64 OCs at BF16 (OC must be a multiple of 64!)
        // Block size is 1024 | 768 threads (32|24 warps) and we reduce those values into 1 at the end

        const int block_size = deviceProp.maxThreadsPerMultiProcessor == 1536 ? 768 : 1024;

        dim3 block_dim = {4, 8, (unsigned)block_size/WARP_SIZE};
        const int OC_per_warp = block_dim.y * x128::size; // 64 at BF16
        const int grid_size_x = CEIL_DIV(OC, OC_per_warp); // e.g. 12 horizontal blocks for 768 OCs at BF16
        const int grid_size_y = max(1, deviceProp.maxThreadsPerMultiProcessor * deviceProp.multiProcessorCount / (block_size * grid_size_x)); // full GPU!

        // If we have enough OC that we don't need cross-block reductions, we can skip the bias_buffer accumulation
        // and write results directly to the output.
        if(grid_size_y == 1) {
            matmul_backward_bias_kernel9<<<dim3(grid_size_x, grid_size_y), block_dim>>>(dbias, dout, B, T, OC, std::bool_constant<false>{});
            cudaCheck(cudaGetLastError());
        } else {
            // kernel 9 overwrites temp buffer, so no need to memset
            matmul_backward_bias_kernel9<<<dim3(grid_size_x, grid_size_y), block_dim>>>(dbias_buffer, dout, B, T, OC, std::bool_constant<true>{});
            cudaCheck(cudaGetLastError());
            reduce_add_sum_kernel<<<CEIL_DIV(OC, 256 * f128::size), 256>>>(dbias, dbias_buffer, OC, grid_size_y);
            cudaCheck(cudaGetLastError());
        }
    }

    // backward to input, uses = in the backward pass (set the gradient)
    cublasCheck(cublasGemmEx(cublas_handle, CUBLAS_OP_N, CUBLAS_OP_N, C, B*T, OC, &one,
                             weight, CUBLAS_LOWP, C, dout, CUBLAS_LOWP, OC, &zero,
                             dinp, CUBLAS_LOWP, C, cublas_compute, CUBLAS_GEMM_DEFAULT_TENSOR_OP));
    // backward to weight, uses += in the backward pass (accumulate the gradient) by setting alpha=one
    cublasCheck(cublasGemmEx(cublas_handle, CUBLAS_OP_N, CUBLAS_OP_T, C, OC, B*T, &one,
                             inp, CUBLAS_LOWP, C, dout, CUBLAS_LOWP, OC, &one,
                             dweight, CUBLAS_LOWP, C, cublas_compute, CUBLAS_GEMM_DEFAULT_TENSOR_OP));
    cudaCheck(cudaGetLastError());
}

void layernorm_backward(floatX* dinp, floatX* dweight, floatX* dbias, float* scratch,
                        const floatX* dout, const floatX* inp, const floatX* weight, const floatX* mean, const floatX* rstd,
                        int B, int T, int C) {
    NVTX_RANGE_FN();
    const int block_size = 512;
    const int blocks_per_sm = 2; // supported on every architecture and less cache thrashing than 3
    const int grid_size = blocks_per_sm * deviceProp.multiProcessorCount;
    size_t rounded_C = CEIL_DIV(C, (32 * x128::size)) * (32 * x128::size);
    size_t shared_mem_size = (2 * rounded_C + 2 * (block_size - 32) * f128::size) * sizeof(float);

    cudaCheck(cudaMemset(scratch, 0, 1 * sizeof(float))); // only need to reset the flag to 0
    layernorm_backward_kernel10<<<grid_size, block_size, shared_mem_size>>>(dinp, dweight, dbias, scratch, dout, inp, weight, mean, rstd, B, T, C);
    cudaCheck(cudaGetLastError());
}

// the sequence of transformations in this compound op is:
// inp (B,T,3C) -> qkvr (B,T,3C) -> preatt (B,NH,T,T) -> att (B,NH,T,T) -> vaccum (B,T,C) -> out (B,T,C)
void attention_backward(floatX* dinp, floatX* dqkvr, floatX* dpreatt, floatX* datt, floatX* scratch,
                        const floatX* dout,
                        const floatX* qkvr, const floatX* att,
                        int B, int T, int C, int NH) {
    NVTX_RANGE_FN();
    const int block_size = 256;
    int HS = C / NH; // head size
    const float alpha = 1.0f, beta = 0.0f;

    // unpack convenience pointers into q, k, v
    const floatX *q, *k, *v;
    q = qkvr + 0 * B * T * C;
    k = qkvr + 1 * B * T * C;
    v = qkvr + 2 * B * T * C;
    floatX *dq, *dk, *dv;
    dq = dqkvr + 0 * B * T * C;
    dk = dqkvr + 1 * B * T * C;
    dv = dqkvr + 2 * B * T * C;

    // backward through the unpermute operation
    int num_blocks = CEIL_DIV(B * T * C, block_size);
    unpermute_kernel_backward<<<num_blocks, block_size>>>(scratch, dout, B, T, NH, HS);
    // backward into datt
    cublasCheck(cublasGemmStridedBatchedEx(cublas_handle, CUBLAS_OP_T, CUBLAS_OP_N, T, T, HS, &alpha,
                                           v, CUBLAS_LOWP, HS, T * HS, scratch, CUBLAS_LOWP, HS, T * HS, &beta,
                                           datt, CUBLAS_LOWP, T, T * T, B * NH, cublas_compute, CUBLAS_GEMM_DEFAULT));
    // backward into dv
    cublasCheck(cublasGemmStridedBatchedEx(cublas_handle, CUBLAS_OP_N, CUBLAS_OP_T, HS, T, T, &alpha,
                                           scratch, CUBLAS_LOWP, HS, T * HS, att, CUBLAS_LOWP, T, T * T, &beta,
                                           dv, CUBLAS_LOWP, HS, T * HS, B * NH, cublas_compute, CUBLAS_GEMM_DEFAULT));
    // backward into preatt
    int hs = C / NH; // head size
    float scale = 1.0f / sqrtf(hs);
    softmax_autoregressive_backward_kernel<<<dim3(T / 4, B * NH), 256>>>(dpreatt, datt, att, B, T, C, scale);
    // backward into q
    cublasCheck(cublasGemmStridedBatchedEx(cublas_handle, CUBLAS_OP_N, CUBLAS_OP_N, HS, T, T, &alpha,
                                           k, CUBLAS_LOWP, HS, T * HS, dpreatt, CUBLAS_LOWP, T, T * T, &beta,
                                           dq, CUBLAS_LOWP, HS, T * HS, B * NH, cublas_compute, CUBLAS_GEMM_DEFAULT));
    // backward into k
    cublasCheck(cublasGemmStridedBatchedEx(cublas_handle, CUBLAS_OP_N, CUBLAS_OP_T, HS, T, T, &alpha,
                                           q, CUBLAS_LOWP, HS, T * HS, dpreatt, CUBLAS_LOWP, T, T * T, &beta,
                                           dk, CUBLAS_LOWP, HS, T * HS, B * NH, cublas_compute, CUBLAS_GEMM_DEFAULT));
    // backward into inp
    num_blocks = CEIL_DIV(B * NH * T * HS, block_size);
    permute_kernel_backward<<<num_blocks, block_size>>>(dinp, dq, dk, dv, B, T, NH, HS);
    cudaCheck(cudaGetLastError());
}

// replaces logits with logit gradients
template <typename Type>
void fused_classifier(Type* logits, Type* losses,
                      const float dloss, const int* targets,
                      int B, int T, int V, int P) {
    NVTX_RANGE_FN();
    const int block_size = 1024;
    const int N = B * T;
    const int grid_size = N;
    fused_classifier_kernel5<<<grid_size, block_size>>>(logits, losses, (floatX*)NULL, dloss, targets, B, T, V, P);
    cudaCheck(cudaGetLastError());
}

template<typename T>
void global_norm_squared(float* out, const T* values, size_t count) {
    const int block_size = 512;
    // launch just enough blocks to fill the grid. deliberately no DIV_CEIL.
    // having one block less than possible is a tiny performance hit, having
    // one block too many is catastrophic, since it only can start once all the other
    // blocks finish. anyway, I think cuda_threads_per_SM should be a multiple of 512
    // on all gpus, so the division really is going to be exact.
    const int grid_size = deviceProp.maxThreadsPerMultiProcessor * deviceProp.multiProcessorCount / block_size;
    assert(grid_size > 0);      // gives a better error than letting the call below fail
    // initialize out with zero
    cudaCheck(cudaMemset(out, 0, sizeof(float)));
    global_norm_squared_kernel<<<grid_size, block_size>>>(out, values, count);
    cudaCheck(cudaGetLastError());
}

// ----------------------------------------------------------------------------
// GPT-2 model definition

typedef struct {
    int max_seq_len; // max sequence length, e.g. 1024
    int vocab_size; // vocab size, e.g. 50257
    int padded_vocab_size; // padded to e.g. %128==0, 50304
    int num_layers; // number of layers, e.g. 12
    int num_heads; // number of heads in attention, e.g. 12
    int channels; // number of channels, e.g. 768
} GPT2Config;

// the parameters of the model
constexpr const int NUM_PARAMETER_TENSORS = 16;
typedef struct {
    floatX* wte; // (V, C)
    floatX* wpe; // (maxT, C)
    floatX* ln1w; // (L, C)
    floatX* ln1b; // (L, C)
    floatX* qkvw; // (L, 3*C, C)
    floatX* qkvb; // (L, 3*C)
    floatX* attprojw; // (L, C, C)
    floatX* attprojb; // (L, C)
    floatX* ln2w; // (L, C)
    floatX* ln2b; // (L, C)
    floatX* fcw; // (L, 4*C, C)
    floatX* fcb; // (L, 4*C)
    floatX* fcprojw; // (L, C, 4*C)
    floatX* fcprojb; // (L, C)
    floatX* lnfw; // (C)
    floatX* lnfb; // (C)
} ParameterTensors;
static_assert(sizeof(ParameterTensors) == NUM_PARAMETER_TENSORS * sizeof(void*), "Inconsistent sizes!");

void fill_in_parameter_sizes(size_t* param_sizes, size_t* param_sizeof, GPT2Config config) {
    size_t Vp = config.padded_vocab_size;
    size_t C = config.channels;
    size_t maxT = config.max_seq_len;
    size_t L = config.num_layers;
    param_sizes[0] = Vp * C; // wte
    param_sizes[1] = maxT * C; // wpe
    param_sizes[2] = L * C; // ln1w
    param_sizes[3] = L * C; // ln1b
    param_sizes[4] = L * (3 * C) * C; // qkvw
    param_sizes[5] = L * (3 * C); // qkvb
    param_sizes[6] = L * C * C; // attprojw
    param_sizes[7] = L * C; // attprojb
    param_sizes[8] = L * C; // ln2w
    param_sizes[9] = L * C; // ln2b
    param_sizes[10] = L * (4 * C) * C; // fcw
    param_sizes[11] = L * (4 * C); // fcb
    param_sizes[12] = L * C * (4 * C); // fcprojw
    param_sizes[13] = L * C; // fcprojb
    param_sizes[14] = C; // lnfw
    param_sizes[15] = C; // lnfb

    // populate the parameter sizes in bytes (all the same for now, keeping for future use)
    for (int i = 0; i < NUM_PARAMETER_TENSORS; i++) {
        param_sizeof[i] = sizeof(floatX);
    }
}

// allocate memory for the parameters and point the individual tensors to the right places
void* malloc_and_point_parameters(ParameterTensors* params, size_t* param_elements, size_t *param_sizeof) {
    // calculate the total number of parameters and bytes across all tensors
    size_t num_parameters = 0;
    size_t num_parameters_bytes = 0;
    for (int i = 0; i < NUM_PARAMETER_TENSORS; i++) {
        num_parameters += param_elements[i];
        num_parameters_bytes += param_elements[i] * param_sizeof[i];
    }
    // malloc all parameters all at once on the device
    void* params_memory;
    cudaCheck(cudaMalloc((void**)&params_memory, num_parameters_bytes));
    // assign all the tensors their place in the array
    floatX** ptrs[] = {
        &params->wte, &params->wpe, &params->ln1w, &params->ln1b, &params->qkvw, &params->qkvb,
        &params->attprojw, &params->attprojb, &params->ln2w, &params->ln2b, &params->fcw, &params->fcb,
        &params->fcprojw, &params->fcprojb, &params->lnfw, &params->lnfb
    };
    char* params_memory_iterator = (char*)params_memory;
    for (int i = 0; i < NUM_PARAMETER_TENSORS; i++) {
        *(ptrs[i]) = (floatX*)params_memory_iterator;
        params_memory_iterator += param_elements[i] * param_sizeof[i];
    }
    return params_memory;
}

#define NUM_ACTIVATION_TENSORS 21
typedef struct {
    floatX* encoded; // (B, T, C)
    floatX* ln1; // (L, B, T, C)
    floatX* ln1_mean; // (L, B, T)
    floatX* ln1_rstd; // (L, B, T)
    floatX* atty; // (L, B, T, C)
    floatX* att; // (L, B, NH, T, T) (smaller with cuDNN)
    floatX* attproj; // (L, B, T, C)
    floatX* residual2; // (L, B, T, C)
    floatX* ln2; // (L, B, T, C)
    floatX* ln2_mean; // (L, B, T)
    floatX* ln2_rstd; // (L, B, T)
    floatX* fch; // (L, B, T, 4*C)
    floatX* fch_gelu; // (L, B, T, 4*C)
    floatX* fcproj; // (L, B, T, C)
    floatX* residual3; // (L, B, T, C)
    floatX* lnf; // (B, T, C)
    floatX* lnf_mean; // (B, T)
    floatX* lnf_rstd; // (B, T)
    floatX* losses; // (B, T)
    // adding these two compared to the CPU .c code, needed for attention kernel as buffers
    floatX* qkvr; // (L, B, T, 3*C)
    // in inference mode, this buffer will store the logits
    // in training mode, this buffer will contain the *gradients* of the logits.
    // during the processing of transformer blocks, we will also use this as a
    // general scratchpad buffer. Allocation is made large enough to hold (B, T, 3C),
    // (B, NH, T, T), and (B, T, V) shaped tensors.
    floatX* output;
} ActivationTensors;

void fill_in_activation_sizes(size_t* act_sizes, size_t B, size_t T, GPT2Config config, int recompute) {
    size_t Vp = config.padded_vocab_size;
    size_t L = config.num_layers;
    size_t NH = config.num_heads;
    size_t C = config.channels;
    act_sizes[0] = B * T * C; // encoded
    // if recompute >= 1 then we will recompute the layernorm forward activation during backward pass
    act_sizes[1] = (recompute < 2) ? L * B * T * C : B * T * C; // ln1
    act_sizes[2] = L * B * T; // ln1_mean
    act_sizes[3] = L * B * T; // ln1_rstd
    act_sizes[4] = L * B * T * C; // atty
    #ifdef ENABLE_CUDNN
    // FP32 stats tensor for cuDNN to be passed to backward pass
    act_sizes[5] = L * B * NH * T * (sizeof(float) / sizeof(floatX));
    #else
    act_sizes[5] = L * B * NH * T * T; // att
    #endif
    act_sizes[6] = L * B * T * C; // attproj
    act_sizes[7] = L * B * T * C; // residual2
    // if recompute >= 1 then we will recompute the layernorm forward activation during backward pass
    act_sizes[8] = (recompute < 2) ? L * B * T * C : B * T * C; // ln2
    act_sizes[9] = L * B * T; // ln2_mean
    act_sizes[10] = L * B * T; // ln2_rstd
    act_sizes[11] = L * B * T * 4*C; // fch
    // if recompute >= 1 then we will recompute gelu_forward during backward and use this as scratch buffer
    act_sizes[12] = (recompute < 1) ? L * B * T * 4*C : B * T * 4*C;
    act_sizes[13] = L * B * T * C; // fcproj
    act_sizes[14] = L * B * T * C; // residual3
    act_sizes[15] = B * T * C; // lnf
    act_sizes[16] = B * T; // lnf_mean
    act_sizes[17] = B * T; // lnf_rstd
    act_sizes[18] = B * T; // losses
    act_sizes[19] = L * B * T * 3*C; // qkvr
    act_sizes[20] = B * T * max(3*C, max(NH*T, Vp)); // output / scratch
}

// Backward pass is conceptually quite different from forward, because we can discard
// the activations of a layer as soon as we're done with it. This lets us aggressively
// reuse memory, so that we need far fewer tensors for backward state.
#ifdef ENABLE_CUDNN
#define NUM_BACKWARD_TENSORS 2
#else
#define NUM_BACKWARD_TENSORS 3
#endif

typedef struct {
    floatX* bt4c; // (B, T, 4*C)
    floatX* residual3; // (B, T, C)
    #ifndef ENABLE_CUDNN
    floatX* preatt; // (B, NH, T, T)
    #endif
} GradActTensors;

void fill_in_grad_act_sizes(size_t* act_sizes, size_t B, size_t T, GPT2Config config) {
    size_t C = config.channels;
    act_sizes[0] = B * T * 4 * C; // bt4c
    act_sizes[1] = B * T * C; // residual3

    #ifndef ENABLE_CUDNN
    size_t NH = config.num_heads;
    act_sizes[2] = B * NH * T * T; // preatt
    #endif
}

void* malloc_and_point(floatX** targets[], const size_t* act_sizes, size_t n) {
    size_t num_activations = 0;
    for (size_t i = 0; i < n; i++) {
        num_activations += act_sizes[i];
    }
    void* acts_memory;
    cudaCheck(cudaMalloc((void**)&acts_memory, num_activations * sizeof(floatX)));
    char* acts_memory_iterator = (char*)acts_memory;
    for (size_t i = 0; i < n; i++) {
        *(targets[i]) = (floatX*)acts_memory_iterator;
        acts_memory_iterator += act_sizes[i] * sizeof(floatX);
    }
    return acts_memory;
}

void* malloc_and_point_activations(ActivationTensors* acts, const size_t* act_sizes) {
    floatX** ptrs[] = {
        &acts->encoded, &acts->ln1, &acts->ln1_mean, &acts->ln1_rstd, &acts->atty,
        &acts->att, &acts->attproj, &acts->residual2, &acts->ln2, &acts->ln2_mean,
        &acts->ln2_rstd, &acts->fch, &acts->fch_gelu, &acts->fcproj, &acts->residual3, &acts->lnf,
        &acts->lnf_mean, &acts->lnf_rstd, &acts->losses, &acts->qkvr, &acts->output
    };
    return malloc_and_point(ptrs, act_sizes, NUM_ACTIVATION_TENSORS);
}

void* malloc_and_point_backward(GradActTensors* acts, const size_t* act_sizes) {
    floatX** ptrs[] = {
        &acts->bt4c, &acts->residual3,
        #ifndef ENABLE_CUDNN
        &acts->preatt,
        #endif
    };
    return malloc_and_point(ptrs, act_sizes, NUM_BACKWARD_TENSORS);
}

typedef struct {
    GPT2Config config;
    // the weights of the model, and their sizes
    ParameterTensors params;
    size_t param_elements[NUM_PARAMETER_TENSORS];
    size_t param_sizeof[NUM_PARAMETER_TENSORS];
    void* params_memory;
    size_t num_parameters;
    size_t num_parameters_bytes;
    // gradients of the weights
    ParameterTensors grads;
    void* grads_memory;
    // buffers for the AdamW optimizer
    float* m_memory;
    float* v_memory;
    float* master_weights;     // is NULL unless fp32 weights is enabled.
    // the activations of the model, and their sizes
    ActivationTensors acts;
    size_t act_sizes[NUM_ACTIVATION_TENSORS];
    void* acts_memory;
    size_t num_activations;
    // gradients of the activations
    GradActTensors grads_acts;
    size_t num_grad_acts;
    void* grads_acts_memory;
    // other run state configuration
    int batch_size; // the batch size (B) of current forward pass
    int seq_len; // the sequence length (T) of current forward pass
    int* inputs; // the input tokens for the current forward pass
    int* targets; // the target tokens for the current forward pass
    float mean_loss; // after a forward pass with targets, will be populated with the mean loss
    float accumulated_mean_loss; // Mean loss after aggregating it on all GPUs
    floatX* cpu_losses; // CPU buffer to copy the losses to, allocated with cudaMallocHost
    float* cpu_losses_fp32; // same but fp32
    unsigned long long rng_state; // the RNG state for seeding stochastic rounding etc.
    int use_master_weights;
    int recompute;
    // todo - if other functions need cpu scratch buffers in the future, reuse as generic scratch?
    int* workload_indices; // encoder_backward, B*T*num_c_groups (int)
    int4* bucket_info;     // encoder_backward, B*T*num_c_groups (int4) - size for worst case
} GPT2;

void gpt2_write_to_checkpoint(GPT2 *model, const char* checkpoint_path) {
    // write the model to a checkpoint file
    printf0("Writing model to %s\n", checkpoint_path);
    FILE *model_file = fopenCheck(checkpoint_path, "wb");
    // write the header first
    int model_header[256];
    memset(model_header, 0, sizeof(model_header));
    model_header[0] = 20240326; // magic number
    assert(PRECISION_MODE == PRECISION_FP32 || PRECISION_MODE == PRECISION_BF16);
    model_header[1] = PRECISION_MODE == PRECISION_FP32 ? 3 : 5; // version
    model_header[2] = model->config.max_seq_len;
    model_header[3] = model->config.vocab_size;
    model_header[4] = model->config.num_layers;
    model_header[5] = model->config.num_heads;
    model_header[6] = model->config.channels;
    model_header[7] = model->config.padded_vocab_size;
    fwrite(model_header, sizeof(int), 256, model_file);
    // write the parameters
    void* params_memory_cpu = (void*)mallocCheck(model->num_parameters_bytes);
    cudaCheck(cudaMemcpy(params_memory_cpu, model->params_memory, model->num_parameters_bytes, cudaMemcpyDeviceToHost));
    fwrite(params_memory_cpu, 1, model->num_parameters_bytes, model_file);
    free(params_memory_cpu);
    // close file, we're done
    fcloseCheck(model_file);
}

void gpt2_build_from_checkpoint(GPT2 *model, const char* checkpoint_path) {

    if (PRECISION_MODE == PRECISION_FP16) {
        // TODO for later perhaps, would require us dynamically converting the
        // model weights from fp32 to fp16 online, here in this function, or writing
        // the fp16 weights directly from Python, which we only do for fp32/bf16 atm.
        fprintf(stderr, "build_from_checkpoint() does not support fp16 right now.\n");
        exit(EXIT_FAILURE);
    }

    // read in model from a checkpoint file
    FILE *model_file = fopenCheck(checkpoint_path, "rb");
    int model_header[256];
    freadCheck(model_header, sizeof(int), 256, model_file);
    if (model_header[0] != 20240326) { printf("Bad magic model file\n"); exit(EXIT_FAILURE); }
    int version = model_header[1];
    if (!(version == 3 || version == 5)) {
        // 3 = fp32, padded vocab
        // 5 = bf16, padded vocab, layernorms also in bf16
        fprintf(stderr, "Bad version in model file\n");
        fprintf(stderr, "---> HINT: try to re-run `python train_gpt2.py`\n");
        exit(EXIT_FAILURE);
    }
    if (PRECISION_MODE == PRECISION_BF16 && version != 5) {
        fprintf(stderr, "Precision is configured as BF16 but model at %s is not.\n", checkpoint_path);
        fprintf(stderr, "---> HINT: are you sure you're loading a _bf16.bin file?\n");
        exit(EXIT_FAILURE);
    }
    if (PRECISION_MODE == PRECISION_FP32 && version != 3) {
        fprintf(stderr, "Precision is configured as FP32 but model at %s is not.\n", checkpoint_path);
        fprintf(stderr, "---> HINT: to turn on FP32 you have to compile like: `make train_gpt2cu PRECISION=FP32`\n");
        fprintf(stderr, "---> HINT: are you sure you're loading a .bin file without any _bf16 in the name?\n");
        exit(EXIT_FAILURE);
    }

    // read in hyperparameters
    model->config.max_seq_len = model_header[2];
    model->config.vocab_size = model_header[3];
    model->config.num_layers = model_header[4];
    model->config.num_heads = model_header[5];
    model->config.channels = model_header[6];
    model->config.padded_vocab_size = model_header[7];

    // allocate space for all the parameters and read them in
    fill_in_parameter_sizes(model->param_elements, model->param_sizeof, model->config);

    model->num_parameters = 0;
    model->num_parameters_bytes = 0;
    for (int i = 0; i < NUM_PARAMETER_TENSORS; i++) {
        model->num_parameters += model->param_elements[i];
        model->num_parameters_bytes += model->param_elements[i] * model->param_sizeof[i];
    }

    // create memory for model parameters on the device
    model->params_memory = malloc_and_point_parameters(&model->params, model->param_elements, model->param_sizeof);

    // read in all the parameters from file and copy them to device
    void* params_memory_cpu = (void*)mallocCheck(model->num_parameters_bytes);
    freadCheck(params_memory_cpu, 1, model->num_parameters_bytes, model_file);
    cudaCheck(cudaMemcpy(model->params_memory, params_memory_cpu, model->num_parameters_bytes, cudaMemcpyHostToDevice));
    free(params_memory_cpu);
    fcloseCheck(model_file);

    // other inits
    model->acts_memory = NULL;
    model->grads_memory = NULL;
    model->m_memory = NULL;
    model->v_memory = NULL;
    model->master_weights = NULL;
    model->grads_acts_memory = NULL;
    model->inputs = NULL;
    model->targets = NULL;
    model->cpu_losses = NULL;
    model->cpu_losses_fp32 = NULL;
    model->workload_indices = NULL;
    model->bucket_info = NULL;
    model->batch_size = 0;
    model->seq_len = 0;
    model->mean_loss = -1.0f; // -1.0f will designate no loss
    model->rng_state = 13371337;
    model->use_master_weights = 1; // keep master weights copy in float for optim update?
    model->recompute = 1; // default to recompute gelu during backward
}

void gpt2_build_from_random(GPT2 *model, int depth) {
    // init random (training from scratch)

    // parameterize the size of gpt2 based only on the depth of the model (num_layers)
    model->config.num_layers = depth;
    // follows GPT-2 sizes
    int channels, num_heads;
    if      (depth == 6)  { channels = 384; num_heads = 6; } // gpt2-tiny (30M)
    else if (depth == 12) { channels = 768; num_heads = 12; } // gpt2 (124M)
    else if (depth == 24) { channels = 1024; num_heads = 16; } // gpt2-medium (350M)
    else if (depth == 36) { channels = 1280; num_heads = 20; } // gpt2-large (774M)
    else if (depth == 48) { channels = 1600; num_heads = 25; } // gpt2-xl (1558M)
    else { fprintf(stderr, "Unsupported depth for now\n"); exit(EXIT_FAILURE); }
    model->config.channels = channels;
    model->config.num_heads = num_heads;
    model->config.max_seq_len = 1024;
    model->config.vocab_size = 50257;
    model->config.padded_vocab_size = 50304; // padded to 128

    // fill in all the parameter tensor dimensions and types
    fill_in_parameter_sizes(model->param_elements, model->param_sizeof, model->config);
    model->num_parameters = 0;
    model->num_parameters_bytes = 0;
    for (int i = 0; i < NUM_PARAMETER_TENSORS; i++) {
        model->num_parameters += model->param_elements[i];
        model->num_parameters_bytes += model->param_elements[i] * model->param_sizeof[i];
    }
    // create memory for model parameters on the device
    model->params_memory = malloc_and_point_parameters(&model->params, model->param_elements, model->param_sizeof);

    // allocate and random init the memory for all the parameters with GPT-2 schema
    // weights ~N(0, 0.02), biases 0, c_proj weights ~N(0, 0.02/(2*L)**0.5)
    // NOTE: assuming all parameters are of the type floatX, could be relaxed later
    mt19937_state init_rng;
    manual_seed(&init_rng, 42);
    floatX* params_memory_cpu = (floatX*)mallocCheck(model->num_parameters_bytes);
    memset(params_memory_cpu, 0, model->num_parameters_bytes);
    // fill in all the weights with random values
    float residual_scale = 1.0f / sqrtf(2.0f * model->config.num_layers);
    // we have to init all these tensors exactly in the order that PyTorch initializes them
    // so that we can match them up and get correctness and exactly the same initial conditions
    size_t L = model->config.num_layers;
    size_t offset = 0;
    for (int l = 0; l < L; l++) {
        offset = 0;
        for (int i = 0; i < NUM_PARAMETER_TENSORS; i++) {
            // the layernorm parameters are all initialized to 1
            if (l == 0 && (i == 2 || i == 8 || i == 14)) { // only at l = 0 to init these just once
                for (size_t j = 0; j < model->param_elements[i]; j++) {
                    params_memory_cpu[offset + j] = 1.0f;
                }
            }
            // weights tensors are handled here
            if ((l == 0 && (i == 0 || i == 1)) // only at l = 0, init the wte and wpe tensors
              || i == 4 || i == 6 || i == 10 || i == 12) {
                int n = model->param_elements[i];
                size_t layer_offset = 0;
                if (i == 0) {
                    // for wte tensor (padded vocab) override to init V instead of Vp rows
                    n = model->config.vocab_size * model->config.channels;
                }
                if (i == 4 || i == 6 || i == 10 || i == 12) {
                    // weight tensors, we are only initializing layer l
                    assert(n % L == 0);
                    n = n / L;
                    layer_offset = l * n;
                }
                // in GPT-2, the projections back into the residual stream are additionally
                // scaled by 1/sqrt(2*L) for training stability
                float scale = (i == 6 || i == 12) ? 0.02f * residual_scale : 0.02f;
                // okay let's draw the random numbers and write them
                float *fp32_buffer = (float*)mallocCheck(n * sizeof(float));
                normal_(fp32_buffer, n, 0.0f, scale, &init_rng);
                for (size_t j = 0; j < n; j++) {
                    params_memory_cpu[offset + layer_offset + j] = (floatX)fp32_buffer[j];
                }
                free(fp32_buffer);
            }
            offset += model->param_elements[i];
        }
    }

    // copy them to GPU
    cudaCheck(cudaMemcpy(model->params_memory, params_memory_cpu, model->num_parameters_bytes, cudaMemcpyHostToDevice));
    free(params_memory_cpu);

    // other inits and defaults
    model->acts_memory = NULL;
    model->grads_memory = NULL;
    model->m_memory = NULL;
    model->v_memory = NULL;
    model->master_weights = NULL;
    model->grads_acts_memory = NULL;
    model->inputs = NULL;
    model->targets = NULL;
    model->cpu_losses = NULL;
    model->cpu_losses_fp32 = NULL;
    model->batch_size = 0;
    model->seq_len = 0;
    model->mean_loss = -1.0f; // -1.0f designates no loss
    model->rng_state = 13371337;
    model->use_master_weights = 1; // keep master weights copy in float for optim update?
    model->recompute = 1; // default to recompute gelu during backward
}

void gpt2_forward(GPT2 *model, int* inputs, int* targets, size_t B, size_t T, int grad_accum_steps=1) {
    NVTX_RANGE_FN();
    // targets are optional and could be NULL
    // in this function we must be careful and use size_t instead of int, otherwise
    // we could overflow int. E.g. l * B * NH * T * T overflows int at B 16.

    // ensure the model was initialized or error out
    if (model->params_memory == NULL) {
        printf("Error: model was not initialized properly.\n");
        exit(EXIT_FAILURE);
    }

    // convenience parameters
    size_t V = model->config.vocab_size;
    size_t Vp = model->config.padded_vocab_size;
    size_t L = model->config.num_layers;
    size_t NH = model->config.num_heads;
    size_t C = model->config.channels;

    // validate inputs, all indices must be in the range [0, V)
    for(int i = 0; i < B * T; i++) {
        assert(0 <= inputs[i] && inputs[i] < V);
        if (targets != NULL) {
            assert(0 <= targets[i] && targets[i] < V);
        }
    }

    // allocate space for all the activations if needed (done here, lazily)
    if(model->acts_memory == NULL) {
        // record the current B,T as well
        model->batch_size = B;
        model->seq_len = T;
        // allocate the space
        fill_in_activation_sizes(model->act_sizes, B, T, model->config, model->recompute);
        size_t num_activations = 0;
        for (size_t i = 0; i < NUM_ACTIVATION_TENSORS; i++) {
            num_activations += model->act_sizes[i];
        }
        model->num_activations = num_activations;
        printf0("allocating %d MiB for activations\n", (int)round(num_activations * sizeof(floatX) / (1024 * 1024)));
        model->acts_memory = malloc_and_point_activations(&model->acts, model->act_sizes);
        // also create memory for caching inputs and targets
        cudaCheck(cudaMalloc((void**)&model->inputs, B * T * sizeof(int)));
        cudaCheck(cudaMalloc((void**)&model->targets, B * T * sizeof(int)));
        cudaCheck(cudaMallocHost((void**)&model->cpu_losses, B * T * sizeof(floatX)));
        cudaCheck(cudaMallocHost((void**)&model->cpu_losses_fp32, B * T * sizeof(float)));
    } else {
        // validate B,T is consistent with how we've allocated the memory before
        // in principle we could get more clever here in the future, for now this is safest
        if (B != model->batch_size || T != model->seq_len) {
            printf("Model: B=%d T=%d, Desired: B=%d T=%d\n", model->batch_size, model->seq_len, (int)B, (int)T);
            exit(EXIT_FAILURE);
        }
    }

    // copy inputs/targets to the model
    // todo - inputs is copied on default stream so this synchronises CPU/GPU for now
    cudaCheck(cudaMemcpy(model->inputs, inputs, B * T * sizeof(int), cudaMemcpyHostToDevice));
    if (targets != NULL) {
        cudaCheck(cudaMemcpy(model->targets, targets, B * T * sizeof(int), cudaMemcpyHostToDevice));
    }

    // forward pass
    ParameterTensors params = model->params; // for brevity
    ActivationTensors acts = model->acts;
    encoder_forward(acts.encoded, model->inputs, params.wte, params.wpe, B, T, C); // encoding goes into residual[0]

    // first layernorm isn't fused
    layernorm_forward(acts.ln1, acts.ln1_mean, acts.ln1_rstd, acts.encoded, params.ln1w, params.ln1b, B, T, C);

    for (int l = 0; l < L; l++) {
        NvtxRange layer_range("Layer", l);

        floatX* residual = l == 0 ? acts.encoded : acts.residual3 + (l-1) * B * T * C;

        // get the pointers of the weights for this layer
        floatX* l_qkvw = params.qkvw + l * 3*C * C;
        floatX* l_qkvb = params.qkvb + l * 3*C;
        floatX* l_attprojw = params.attprojw + l * C * C;
        floatX* l_attprojb = params.attprojb + l * C;
        floatX* l_ln2w = params.ln2w + l * C;
        floatX* l_ln2b = params.ln2b + l * C;
        floatX* l_fcw = params.fcw + l * 4*C * C;
        floatX* l_fcb = params.fcb + l * 4*C;
        floatX* l_fcprojw = params.fcprojw + l * C * 4*C;
        floatX* l_fcprojb = params.fcprojb + l * C;

        // get the pointers of the activations for this layer
        floatX* l_ln1 = (model->recompute < 2) ? acts.ln1 + l * B * T * C : acts.ln1;
        floatX* l_qkvr = acts.qkvr + l * B * T * 3*C;
        floatX* l_atty = acts.atty + l * B * T * C;
        floatX* l_attproj = acts.attproj + l * B * T * C;
        floatX* l_residual2 = acts.residual2 + l * B * T * C;
        floatX* l_ln2 = (model->recompute < 2) ? acts.ln2 + l * B * T * C : acts.ln2;
        floatX* l_ln2_mean = acts.ln2_mean + l * B * T;
        floatX* l_ln2_rstd = acts.ln2_rstd + l * B * T;
        floatX* l_fch = acts.fch + l * B * T * 4*C;
        // reuse the same activation buffer at each layer, as we'll re-compute the gelu during backward
        // very useful because we dramatically reduce VRAM usage, and may be able to fit larger batch size
        floatX* l_fch_gelu = (model->recompute < 1) ? acts.fch_gelu + l * B * T * 4*C : acts.fch_gelu;
        floatX* l_fcproj = acts.fcproj + l * B * T * C;
        floatX* l_residual3 = acts.residual3 + l * B * T * C;

        // now do the forward pass
        #ifdef ENABLE_CUDNN
        float* l_att = (float*)acts.att + l * B * NH * T; // cuDNN needs a smaller FP32 tensor
        matmul_forward_cublaslt(l_qkvr, l_ln1, l_qkvw, l_qkvb, B, T, C, 3*C);
        attention_forward_cudnn(l_atty, (float*)l_att, l_qkvr, B, T, NH, C);
        #else
        floatX* l_att = acts.att + l * B * NH * T * T;
        // these are only needed as scratchpads for the forward pass, but
        // need not be stored for backward
        floatX* scratch = (floatX*)acts.output;
        matmul_forward_cublaslt(scratch, l_ln1, l_qkvw, l_qkvb, B, T, C, 3*C);
        attention_forward(l_atty, l_qkvr, l_att, scratch, B, T, C, NH);
        #endif

        matmul_forward_cublaslt(l_attproj, l_atty, l_attprojw, l_attprojb, B, T, C, C);
        fused_residual_forward5(l_residual2, l_ln2, l_ln2_mean, l_ln2_rstd, residual, l_attproj, l_ln2w, l_ln2b, B*T, C);
        matmul_forward_cublaslt(l_fch, l_ln2, l_fcw, l_fcb, B, T, C, 4*C);
        gelu_forward(l_fch_gelu, l_fch, B*T*4*C);
        matmul_forward_cublaslt(l_fcproj, l_fch_gelu, l_fcprojw, l_fcprojb, B, T, 4*C, C);

        // OK, fusion across blocks.
        if(l+1 != L) {
            floatX* l_ln1 = (model->recompute < 2) ? acts.ln1 + (l + 1) * B * T * C : acts.ln1;
            floatX* l_ln1_mean = acts.ln1_mean + (l + 1) * B * T;
            floatX* l_ln1_rstd = acts.ln1_rstd + (l + 1) * B * T;
            const floatX* l_ln1w = params.ln1w + (l + 1) * C;
            const floatX* l_ln1b = params.ln1b + (l + 1) * C;
            fused_residual_forward5(l_residual3, l_ln1, l_ln1_mean, l_ln1_rstd, l_residual2, l_fcproj, l_ln1w, l_ln1b,
                                    B * T, C);
        } else {
            fused_residual_forward5(l_residual3, acts.lnf, acts.lnf_mean, acts.lnf_rstd, l_residual2, l_fcproj,
                                    params.lnfw, params.lnfb,
                                    B * T, C);
        }
    }

    matmul_forward_cublaslt(acts.output, acts.lnf, params.wte, NULL, B, T, C, Vp);

    // also forward the cross-entropy loss function if we have the targets
    if (targets != NULL) {
        NvtxRange classifier_and_loss_range("classifier_and_loss");
        // fused classifier: does the forward pass and first part of the backward pass
        const float dloss = 1.0f / (B * T * grad_accum_steps); // results in the uniform average loss over all elements
        fused_classifier(acts.output, acts.losses, dloss, model->targets, B, T, V, Vp);
        // for convenience also evaluate the mean loss (TODO re-think this compute+sync point)
        cudaCheck(cudaMemcpy(model->cpu_losses, acts.losses, B * T * sizeof(floatX), cudaMemcpyDeviceToHost));
        float mean_loss = 0.0f;
        for (int i = 0; i < B*T; i++) {
            float loss = (float)(model->cpu_losses[i]);
            model->cpu_losses_fp32[i] = loss;
            mean_loss += loss;
        }
        mean_loss /= B*T*grad_accum_steps;
        model->mean_loss = mean_loss;
    } else {
        // if we don't have targets, we don't have loss
        model->mean_loss = -1.0f;
    }
}

void gpt2_zero_grad(GPT2 *model) {
    NVTX_RANGE_FN();
    if (model->grads_memory != NULL) {
        cudaCheck(cudaMemset(model->grads_memory, 0, model->num_parameters * sizeof(floatX)));
    }
}

void gpt2_backward(GPT2 *model, int* inputs) {
    NVTX_RANGE_FN();
    // double check we forwarded previously, with targets
    if (model->mean_loss == -1.0f) {
        printf("Error: must forward with targets before backward\n");
        exit(EXIT_FAILURE);
    }

    // lazily allocate the memory for gradients of the weights and activations, if needed
    if (model->grads_memory == NULL) {
        // allocate buffers for weight gradients
        printf0("allocating %d MiB for parameter gradients\n", (int)round(model->num_parameters * sizeof(floatX) / (1024 * 1024)));
        model->grads_memory = malloc_and_point_parameters(&model->grads, model->param_elements, model->param_sizeof);
        // we're going to be clever for the activations backward pass. we don't need to exactly
        // mirror the forward pass activations and we will save memory.
        size_t bw_act_sizes[NUM_BACKWARD_TENSORS];
        fill_in_grad_act_sizes(bw_act_sizes, model->batch_size, model->seq_len, model->config);
        // count up and allocate the space
        model->num_grad_acts = 0;
        for (size_t i = 0; i < NUM_BACKWARD_TENSORS; i++) {
            model->num_grad_acts += bw_act_sizes[i];
        }
        printf0("allocating %d MiB for activation gradients\n", (int)round(model->num_grad_acts * sizeof(floatX) / (1024 * 1024)));
        model->grads_acts_memory = malloc_and_point_backward(&model->grads_acts, bw_act_sizes);
        // init gradients of parameters and activations to zero
        gpt2_zero_grad(model);
        // initialise cpu scratch buffers for encoder backward
        size_t num_c_groups = CEIL_DIV(model->config.channels, (WARP_SIZE * x128::size));
        assert((size_t)(model->batch_size * model->seq_len) * num_c_groups < (1ULL<<31ULL)); // todo - maybe an issue for llama3-400B(?)
        model->workload_indices = (int*)mallocCheck(sizeof(int) * model->batch_size * model->seq_len * num_c_groups);
        model->bucket_info = (int4*)mallocCheck(sizeof(int4) * model->batch_size * model->seq_len * num_c_groups);
    }

    // convenience shortcuts, size_t instead of int so that pointer arithmetics don't overflow
    size_t B = model->batch_size;
    size_t T = model->seq_len;
    size_t Vp = model->config.padded_vocab_size;
    size_t L = model->config.num_layers;
    size_t NH = model->config.num_heads;
    size_t C = model->config.channels;

    // backward pass: go in the reverse order of the forward pass, and call backward() functions
    ParameterTensors params = model->params; // for brevity
    ParameterTensors grads = model->grads;
    ActivationTensors acts = model->acts;
    GradActTensors grads_acts = model->grads_acts;

    // reset residual stream gradients (put here to work with gradient accumulation)
    cudaCheck(cudaMemset(model->grads_acts.residual3, 0, B * T * C * sizeof(floatX)));

    // re-use the output buffer of the forward pass as a scratchpad during backward pass
    float*  scratchF = (float*)acts.output;
    floatX* scratchX = (floatX*)acts.output;

    // we kick off the chain rule by filling in dlosses with 1.0f/(B*T)
    // this was done in the fused classifier kernel as last step of forward pass
    // technically that is a small, inline backward() pass of calculating
    // total, final loss as the mean over all losses over all (B,T) positions in the batch
    // next: backward the classifier matmul
    matmul_backward(grads_acts.bt4c, grads.wte, NULL, acts.output, acts.lnf, params.wte, NULL, B, T, C, Vp);
    // backward the final layernorm
    floatX* residual = acts.residual3 + (L-1) * B * T * C; // last residual is in residual3
    floatX* dresidual = (floatX*)grads_acts.residual3; // the main buffer holding the gradient in the backward pass
    layernorm_backward(dresidual, grads.lnfw, grads.lnfb, scratchF, grads_acts.bt4c, residual, params.lnfw, acts.lnf_mean, acts.lnf_rstd, B, T, C);

    // now backward all the layers
    for (int l = L-1; l >= 0; l--) {
        NvtxRange layer_range("Layer", l);

        residual = l == 0 ? acts.encoded : acts.residual3 + (l-1) * B * T * C;

        // get the pointers of the weights for this layer
        floatX* l_ln1w = params.ln1w + l * C;
        floatX* l_ln1b = params.ln1b + l * C;
        floatX* l_qkvw = params.qkvw + l * 3*C * C;
        floatX* l_attprojw = params.attprojw + l * C * C;
        floatX* l_ln2w = params.ln2w + l * C;
        floatX* l_ln2b = params.ln2b + l * C;
        floatX* l_fcw = params.fcw + l * 4*C * C;
        floatX* l_fcprojw = params.fcprojw + l * C * 4*C;
        // get the pointers of the gradients of the weights for this layer
        floatX* dl_ln1w = grads.ln1w + l * C;
        floatX* dl_ln1b = grads.ln1b + l * C;
        floatX* dl_qkvw = grads.qkvw + l * 3*C * C;
        floatX* dl_qkvb = grads.qkvb + l * 3*C;
        floatX* dl_attprojw = grads.attprojw + l * C * C;
        floatX* dl_attprojb = grads.attprojb + l * C;
        floatX* dl_ln2w = grads.ln2w + l * C;
        floatX* dl_ln2b = grads.ln2b + l * C;
        floatX* dl_fcw = grads.fcw + l * 4*C * C;
        floatX* dl_fcb = grads.fcb + l * 4*C;
        floatX* dl_fcprojw = grads.fcprojw + l * C * 4*C;
        floatX* dl_fcprojb = grads.fcprojb + l * C;
        // get the pointers of the activations for this layer
        floatX* l_ln1 = (model->recompute < 2) ? acts.ln1 + l * B * T * C : acts.ln1;
        floatX* l_ln1_mean = acts.ln1_mean + l * B * T;
        floatX* l_ln1_rstd = acts.ln1_rstd + l * B * T;
        floatX* l_qkvr = acts.qkvr + l * B * T * 3*C;
        floatX* l_atty = acts.atty + l * B * T * C;
        floatX* l_residual2 = acts.residual2 + l * B * T * C;
        floatX* l_ln2 = (model->recompute < 2) ? acts.ln2 + l * B * T * C : acts.ln2;
        floatX* l_ln2_mean = acts.ln2_mean + l * B * T;
        floatX* l_ln2_rstd = acts.ln2_rstd + l * B * T;
        floatX* l_fch = acts.fch + l * B * T * 4*C;
        floatX* l_fch_gelu = (model->recompute < 1) ? acts.fch_gelu + l * B * T * 4*C : acts.fch_gelu;
        // get the pointers of the gradients of the activations for this layer
        // notice that there is no l *, because we just have a single copy, and keep
        // re-using this memory in every Transformer block as we calculate backward pass

        // we need a B x T x C buffer; thankfully, the forward activation for lnf isn't needed anymore,
        // so we can co-opt it here.
        floatX* dl_btc = (floatX*)acts.lnf;
        floatX* dl_bt4c = (floatX*)grads_acts.bt4c;

        // start the backward pass for this layer
        if(model->recompute >= 1) {
            // recompute >= 1 means we recompute gelu. in this case,
            // l_fch_gelu is just a buffer, so re-compute the gelu from l_fch here
            gelu_forward(l_fch_gelu, l_fch, B*T*4*C);
        }
        matmul_backward(dl_bt4c, dl_fcprojw, dl_fcprojb, dresidual, l_fch_gelu, l_fcprojw, scratchF, B, T, 4*C, C);
        gelu_backward_inplace(dl_bt4c, l_fch, B*T*4*C);
        if(model->recompute >= 2) {
            // same as gelu above, l_ln1 and l_ln2 are just buffers if recompute >= 2, recompute them here on demand
            layernorm_forward(l_ln2, l_ln2_mean, l_ln2_rstd, l_residual2, l_ln2w, l_ln2b, B, T, C);
        }
        matmul_backward(dl_btc, dl_fcw, dl_fcb, dl_bt4c, l_ln2, l_fcw, scratchF, B, T, C, 4 * C);
        // layernorm backward does += to the dresidual, so it correctly accumulates grad from the MLP block above
        layernorm_backward(dresidual, dl_ln2w, dl_ln2b, scratchF, dl_btc, l_residual2, l_ln2w, l_ln2_mean, l_ln2_rstd, B, T, C);
        matmul_backward(dl_btc, dl_attprojw, dl_attprojb, dresidual, l_atty, l_attprojw, scratchF, B, T, C, C);

        #ifdef ENABLE_CUDNN
        float* l_att = (float*)acts.att + l * B * NH * T; // cuDNN needs a smaller FP32 tensor
        attention_backward_cudnn(dl_bt4c, dl_btc, l_qkvr, l_atty, (float*)l_att, B, T, NH, C);
        #else
        floatX* l_att = acts.att + l * B * NH * T * T;
        // we need B x T x (4)C buffers. l_atty and l_fch aren't needed anymore at this point, so reuse their memory
        floatX* buffer_a = l_atty;
        floatX* buffer_b = l_fch;        // this is B x T x 4C, so even larger than what we need
        floatX* dl_preatt = (floatX*)grads_acts.preatt; // dedicated scratchpad allocation
        attention_backward(dl_bt4c, buffer_b, dl_preatt, scratchX, buffer_a, dl_btc, l_qkvr, l_att, B, T, C, NH);
        #endif
        if(model->recompute >= 2) {
            layernorm_forward(l_ln1, l_ln1_mean, l_ln1_rstd, residual, l_ln1w, l_ln1b, B, T, C);
        }
        // QKV parameter gradients
        matmul_backward(dl_btc, dl_qkvw, dl_qkvb, dl_bt4c, l_ln1, l_qkvw, scratchF, B, T, C, 3 * C);
        // layernorm backward does += to dresidual, so it correctly accumulates gradient for the Attention block above
        layernorm_backward(dresidual, dl_ln1w, dl_ln1b, scratchF, dl_btc, residual, l_ln1w, l_ln1_mean, l_ln1_rstd, B, T, C);
    }
    encoder_backward(grads.wte, grads.wpe, scratchX, model->workload_indices, model->bucket_info,
                     dresidual, model->inputs, inputs, B, T, C, random_u32(&model->rng_state));
}

// Compute sum of a single CPU value across all GPU processes. No-op when multi-GPU is disabled.
float multi_gpu_cpu_float_sum(float value) {
#ifdef MULTI_GPU
    // note MPI doesn't support all reduce with mean, only sum
    float result;
    mpiCheck(MPI_Allreduce(&value, &result, 1, MPI_FLOAT, MPI_SUM, MPI_COMM_WORLD));
    return result;
#else
    return value;
#endif
}

// Averages out the loss and gradients across all GPUs. No-op when multi-GPU is disabled.
// todo - this version only works if all the parameters are the same size (floatX)
void gpt2_multi_gpu_accumulate(GPT2* model, MultiGpuConfig* multi_gpu_config) {
#ifdef MULTI_GPU
    NVTX_RANGE_FN();
    if (multi_gpu_config->num_processes == 1) { return; }
    // Average all losses.
    model->accumulated_mean_loss = multi_gpu_cpu_float_sum(model->mean_loss) / multi_gpu_config->num_processes;
    if(multi_gpu_config->zero_stage == 0) {
        //  no ZERO == standard DDP: Average all gradients.
        ncclCheck(ncclAllReduce(model->grads_memory, model->grads_memory,
                                model->num_parameters,
                                ncclFloatX, ncclAvg,
                                multi_gpu_config->nccl_comm, 0));
    } else if (multi_gpu_config->zero_stage == 1) {
        // ZERO-1: Get average gradient for local shard
        floatX* local_grads_memory = (floatX*) model->grads_memory + multi_gpu_config->shard_offset;
        ncclCheck(ncclReduceScatter(model->grads_memory, local_grads_memory,
                                    multi_gpu_config->shard_num_parameters,
                                    ncclFloatX, ncclAvg,
                                    multi_gpu_config->nccl_comm, 0));
    }
#endif
}

float gpt2_update(GPT2 *model, float learning_rate, float beta1, float beta2, float eps, float weight_decay, float grad_clip, int t, MultiGpuConfig* multi_gpu_config) {
    // update the model parameters using the AdamW optimizer
    // keep in mind that optimizer sharding (ZeRO-1) assigns different parameters to different GPUs
    // so we may not be responsible for the entire parameter tensor
    // also, this function was very simple a while back but become very complex, only because we want to
    // selectively weight decay some, but not all tensors :(
    // TODO: revisit and probably refactor this entire function
    NVTX_RANGE_FN();
    size_t shard_num_parameters = multi_gpu_config->shard_num_parameters; // num parameters we are responsible for
    size_t shard_offset = multi_gpu_config->shard_offset; // offset into the full parameter tensor
    floatX* params_memory = (floatX*)model->params_memory;
    floatX* grads_memory = (floatX*)model->grads_memory;

    // lazily allocate m,v memory and master weights (usually on the first iteration)
    if (model->m_memory == NULL) {
        printf0("allocating %zu MiB for AdamW optimizer state m\n", (shard_num_parameters * sizeof(float)) >> 20);
        printf0("allocating %zu MiB for AdamW optimizer state v\n", (shard_num_parameters * sizeof(float)) >> 20);
        cudaCheck(cudaMalloc((void**)&model->m_memory, shard_num_parameters * sizeof(float)));
        cudaCheck(cudaMalloc((void**)&model->v_memory, shard_num_parameters * sizeof(float)));
        cudaCheck(cudaMemset(model->m_memory, 0, shard_num_parameters * sizeof(float)));
        cudaCheck(cudaMemset(model->v_memory, 0, shard_num_parameters * sizeof(float)));
    }
    if (model->use_master_weights == 1 && model->master_weights == NULL) {
        printf0("allocating %zu MiB for master copy of params\n", (shard_num_parameters * sizeof(float)) >> 20);
        cudaCheck(cudaMalloc((void**)&model->master_weights, shard_num_parameters * sizeof(float)));
        size_t grid_size = CEIL_DIV(shard_num_parameters, 512);
        copy_and_cast_kernel<<<grid_size, 512>>>(model->master_weights, params_memory + shard_offset, shard_num_parameters);
        cudaCheck(cudaGetLastError());
    }

    // gradient clipping
    // repurposing this buffer (which isn't needed now) to write grad norm into it
    float* grad_norm_squared = (float*)model->acts.output;
    if (multi_gpu_config->zero_stage == 1) {
        // ^1 because of the ncclReduceScatter() in gpt2_multi_gpu_accumulate,
        // grads_memory only contains the averaged gradients at the local shard
        // so we only calculate the grad norm at the grads_memory belonging to the local shard
        global_norm_squared(grad_norm_squared, grads_memory + shard_offset, shard_num_parameters);
    } else {
        // the ncclAllReduce() in gpt2_multi_gpu_accumulate has averaged the gradients across all GPUs
        // so each GPU can compute the squared norm over the whole grad vector, with no added comms needed
        global_norm_squared(grad_norm_squared, grads_memory, model->num_parameters);
    }
    // transfer the gradient norm to CPU
    float grad_norm_squared_cpu = 0.0f;
    cudaCheck(cudaMemcpy(&grad_norm_squared_cpu, grad_norm_squared, sizeof(float), cudaMemcpyDeviceToHost));
    if (multi_gpu_config->zero_stage == 1) {
        // further sum the (partial) squared norm across all GPUs (see comment ^1 above)
        grad_norm_squared_cpu = multi_gpu_cpu_float_sum(grad_norm_squared_cpu);
    }

    if(!isfinite(grad_norm_squared_cpu)) {
        // may happen due to some issue (e.g. overflow?)
        // TODO: later may want to keep a global counter of instabilities like this
        printf0("[WARNING]: grad norm is not finite, skipping AdamW update\n");
        return -1.0f;
    }
    float grad_norm_cpu = sqrtf(grad_norm_squared_cpu);
    float grad_scale = (grad_norm_cpu > grad_clip) ? grad_clip / grad_norm_cpu : 1.0f;

    // AdamW update
    int block_size = 512;
    float beta1_correction = 1.0f - powf(beta1, t);
    float beta2_correction = 1.0f - powf(beta2, t);
    unsigned int seed = random_u32(&model->rng_state);
    // individually call the adamw_kernel3 on all parameter tensors separately
    size_t offset = 0;
    for (int i = 0; i < NUM_PARAMETER_TENSORS; i++) {
        size_t num_parameters = model->param_elements[i];
        // the scope of this GPU's work is the range: [shard_offset, shard_offset + shard_num_parameters)
        // this parameter's values are in the range:  [offset, offset + num_parameters)
        // so we are responsible for some of its parameters if:
        // 1) this parameter ends after we begin (i.e. offset + num_parameters > shard_offset)
        // 2) this parameter begins before we end (i.e. offset < shard_offset + shard_num_parameters)
        if(offset + num_parameters > shard_offset && offset < shard_offset + shard_num_parameters) {

            // ok this tensor has at least one element inside the range of responsibility of this GPU
            // let's figure out the exact span we wish to call the AdamW kernel on
            floatX* params_ptr = NULL;
            floatX* grad_ptr = NULL;
            float* m_ptr = NULL;
            float* v_ptr = NULL;
            float* master_ptr = NULL;
            size_t local_params = 0;
            // does the tensor begin before our responsibility?
            if(offset <= shard_offset) {
                // if so, our start point is exactly that of our responsibility, i.e. shard_offset
                params_ptr = params_memory + shard_offset;
                grad_ptr = grads_memory + shard_offset;
                // note that (master_weights, m, v) are already only the "local slice" for this GPU,
                // and are of size shard_num_parameters, instead of the total number of parameters
                // so they do not get offset, i.e. we just start at their index 0
                if (model->master_weights != NULL) { master_ptr = model->master_weights; }
                m_ptr = model->m_memory;
                v_ptr = model->v_memory;
                // the number of parameters we have to update is the minimum of two ranges
                local_params = min(shard_num_parameters, (offset + num_parameters) - shard_offset);
            } else {
                // our start point is the location of this tensor, i.e. offset
                params_ptr = params_memory + offset;
                grad_ptr = grads_memory + offset;
                // this arithmetic gave me a headache but my little doodle example says it's right
                size_t delta = offset - shard_offset;
                if (model->master_weights != NULL) { master_ptr = model->master_weights + delta; }
                m_ptr = model->m_memory + delta;
                v_ptr = model->v_memory + delta;
                local_params = min(num_parameters, shard_num_parameters - delta);
            }
            // we only want to weight decay the 2D tensors and leave all 1D tensors alone
            // in particular this also decays the embedding weights, but this is ok:
            // - the token embeddings are weight shared and participate in the final projection to logits
            // - the position embeddings actively participate at every forward/backward pass
            float wd = (i == 0 || i == 1 || i == 4 || i == 6 || i == 10 || i == 12) ? weight_decay : 0.0f;
            // ok finally call the kernel
            size_t num_blocks = CEIL_DIV(local_params, block_size);
            adamw_kernel3<<<num_blocks, block_size>>>(params_ptr, master_ptr, grad_ptr,
                                                      m_ptr, v_ptr, local_params, learning_rate,
                                                      beta1, beta2, beta1_correction, beta2_correction,
                                                      eps, wd, grad_scale, seed);
        }
        // advance the offset pointer to the next parameter tensor
        offset += num_parameters;
    }
    cudaCheck(cudaGetLastError());
    return grad_norm_cpu;
}

void gpt2_multi_gpu_gather(GPT2 *model, MultiGpuConfig* multi_gpu_config)
{
#ifdef MULTI_GPU
    if (multi_gpu_config->num_processes == 1) { return; } // 1 process => noop
    if (multi_gpu_config->zero_stage == 1) {
        // gather updated shards of model->params_memory from each process
        ncclCheck(ncclAllGather((floatX*)model->params_memory + multi_gpu_config->shard_offset, (floatX*)model->params_memory,
                                multi_gpu_config->shard_num_parameters, ncclFloatX,
                                multi_gpu_config->nccl_comm, 0));
    }
    cudaCheck(cudaGetLastError());
#endif
}

float get_flops_promised(const char* device) {
    // for the non-top models, actual performance numbers aren't that easy to find, e.g.,
    // here https://www.techpowerup.com/gpu-specs/rtx-a4000.c3756, does "Theoretical Performance"
    // seems to be without tensor cores.
    // So, instead we use that all these cards just use the same types of tensor cores in different
    // numbers and at different frequencies. Then we just need to look up these two easily accesible
    // numbers for all the other GPUs.
    // linear scaling seems to work: comparing spec sheet and calculation:
    // 4080: 304TCs, 2505 GHz; 97.5TFlops = 165.2/512*304 /2520 * 2505
    //
    // Original numbers for the top GPUS are from.
    // https://resources.nvidia.com/en-us-tensor-core
    // https://images.nvidia.com/aem-dam/Solutions/geforce/ada/nvidia-ada-gpu-architecture.pdf

    struct PerfData {
        float TF_32;       // tensor-core performance 32 bit
        float BF_16_32;    // bf16 with 32 bit accumulate
        float FP_16_32;    // fp16 with 32 bit accumulate
        float FP_16_16;    // fp16 with 16 bit accumulate
        float FP_8_32;     // and so on
        float FP_8_16;
        float CLOCK;        // clock frequency from the spec sheet
        float CORES;        // #TCs from the spec sheet
    };

    // basic data from the nvidia whitepapers
    static const PerfData VOLTA = {125.0f, -1, 125.f, -1, -1, -1, 1530.f, 640.f};
    static const PerfData AMPERE_DATACENTER = {156.f, 312.f, 312.f, 312.f, -1, -1, 1410.f, 432.f};
    static const PerfData AMPERE_CONSUMER = {40.f, 80.f, 80.f, 160.f, -1, -1, 1860.f, 336.f};
    static const PerfData HOPPER = {378.f, 756.f, 756.f, 756.f, 1513.f, 1513.f, 1620.f, 456.f};
    static const PerfData ADA = {82.6f, 165.2f, 165.2f, 330.3f, 330.3f, 660.6f, 2520.f, 512.f};

    // helper to get the value for a particular GPU with different #TCs and clock frequency.
    auto adjust = [](const PerfData& orig, float new_cores, float new_mhz){
        float value;
        switch (PRECISION_MODE) {
            case PRECISION_BF16:
                value = orig.BF_16_32;
                break;
            case PRECISION_FP32:
                value = orig.TF_32;
                break;
             case PRECISION_FP16:
                value = orig.FP_16_32;
                break;
            default:
                fprintf(stderr, "Invalid precision mode, how did this even compile?");
                exit(1);
        }
        return value / orig.CORES * new_cores / orig.CLOCK * new_mhz;
    };

    // TODO fill in more GPUs
    static std::pair<std::string_view, float> gpu_db[] = {
        {"Tesla V100-SXM2-16GB", adjust(VOLTA, 640, 1530)},
        {"Tesla V100-PCIE-32GB", adjust(VOLTA, 640, 1530)},
        {"NVIDIA A100-PCIE-40GB", adjust(AMPERE_DATACENTER, 432, 1410)},
        {"NVIDIA A100-PCIE-80GB", adjust(AMPERE_DATACENTER, 432, 1410)},
        {"NVIDIA A100-SXM4-40GB", adjust(AMPERE_DATACENTER, 432, 1410)},
        {"NVIDIA A100-SXM4-80GB", adjust(AMPERE_DATACENTER, 432, 1410)},
        {"NVIDIA RTX A2000", adjust(AMPERE_CONSUMER, 104, 1200)},
        {"NVIDIA RTX A4000", adjust(AMPERE_CONSUMER, 192, 1560)},
        {"NVIDIA RTX A4500", adjust(AMPERE_CONSUMER, 224, 1650)},
        {"NVIDIA RTX A5000", adjust(AMPERE_CONSUMER, 256, 1695)},
        {"NVIDIA RTX A5500", adjust(AMPERE_CONSUMER, 320, 1770)},
        {"NVIDIA RTX A6000", adjust(AMPERE_CONSUMER, 336, 1800)},
        {"NVIDIA GeForce RTX 3090 Ti", adjust(AMPERE_CONSUMER, 336, 1860)},
        {"NVIDIA GeForce RTX 3090", adjust(AMPERE_CONSUMER, 328, 1695)},
        {"NVIDIA GeForce RTX 3080 Ti", adjust(AMPERE_CONSUMER, 320, 1665)},
        {"NVIDIA GeForce RTX 3080", adjust(AMPERE_CONSUMER, 272, 1710)},
        {"NVIDIA GeForce RTX 3070 Ti", adjust(AMPERE_CONSUMER, 192, 1770)},
        {"NVIDIA GeForce RTX 3070", adjust(AMPERE_CONSUMER, 184, 1725)},
        {"NVIDIA GeForce RTX 3060 Ti", adjust(AMPERE_CONSUMER, 152, 1665)},
        {"NVIDIA GeForce RTX 3060", adjust(AMPERE_CONSUMER, 112, 1777)},
        {"NVIDIA RTX A2000 ADA", adjust(ADA, 88, 2130)},
        {"NVIDIA RTX A4000 ADA", adjust(ADA, 192, 2175)},
        {"NVIDIA RTX A4500 ADA", adjust(ADA, 224, 2580)},
        {"NVIDIA RTX A5000 ADA", adjust(ADA, 400, 2550)},
        {"NVIDIA RTX A5880 ADA", adjust(ADA, 440, 2460)},
        {"NVIDIA RTX A6000 ADA", adjust(ADA, 568, 2505)},
        {"NVIDIA GeForce RTX 4090", adjust(ADA, 512, 2520)},
        {"NVIDIA GeForce RTX 4080 SUPER", adjust(ADA, 320, 2550)},
        {"NVIDIA GeForce RTX 4080", adjust(ADA, 304, 2505)},
        {"NVIDIA GeForce RTX 4070 Ti SUPER", adjust(ADA, 264, 2610)},
        {"NVIDIA GeForce RTX 4070 Ti", adjust(ADA, 240, 2610)},
        {"NVIDIA GeForce RTX 4070 SUPER", adjust(ADA, 224, 2475)},
        {"NVIDIA GeForce RTX 4070", adjust(ADA, 184, 2475)},
        {"NVIDIA GeForce RTX 4070", adjust(ADA, 184, 2475)},
        {"NVIDIA GeForce RTX 4060 Ti", adjust(ADA, 136, 2535)},
        {"NVIDIA GeForce RTX 4060", adjust(ADA, 96, 2460)},
        {"NVIDIA H100 80GB HBM3", adjust(HOPPER, 528, 1830)},       // HBM3 = SXM5
    };

    // just do a linear search until you find our GPU
    for(const auto& entry : gpu_db) {
        if(entry.first == device) {
            return entry.second;
        }
    }

    // signal that we don't know
    return -1;
}

float gpt2_estimate_mfu(GPT2 *model, int num_tokens, float dt) {
    // estimate model flops utilization (MFU) in units of A100 bfloat16 peak FLOPS
    // see PaLM paper Appendix B as ref: https://arxiv.org/abs/2204.02311
    // TODO this calculation is only valid for an A100: generalize it?
    int N = model->num_parameters;
    int L = model->config.num_layers;
    int H = model->config.num_heads;
    int Q = model->config.channels / model->config.num_heads;
    int T = model->seq_len;
    size_t flops_per_token = (size_t)6 * N + (size_t)12 * L * H * Q * T;
    size_t flops_per_step = flops_per_token * num_tokens;
    // express our flops throughput as ratio of A100 bfloat16 peak flops
    float flops_achieved = (float)flops_per_step * (1.0f / dt); // per second
    float flops_promised = get_flops_promised(deviceProp.name) * 1e12f;
    if(flops_promised < 0) {
        return -1.f;   // don't know
    }
    float mfu = flops_achieved / flops_promised;
    return mfu;
}

void gpt2_free(GPT2 *model) {
    cudaCheck(cudaFree(model->params_memory));
    cudaCheck(cudaFree(model->grads_memory));
    cudaCheck(cudaFree(model->m_memory));
    cudaCheck(cudaFree(model->v_memory));
    cudaCheck(cudaFree(model->master_weights));
    cudaCheck(cudaFree(model->acts_memory));
    cudaCheck(cudaFree(model->grads_acts_memory));
    cudaCheck(cudaFree(model->inputs));
    cudaCheck(cudaFree(model->targets));
    cudaCheck(cudaFreeHost(model->cpu_losses));
    cudaCheck(cudaFreeHost(model->cpu_losses_fp32));
    free(model->workload_indices);
    free(model->bucket_info);
}

// ----------------------------------------------------------------------------
// common init & free code for train/test/profile
void common_start(bool override_enable_tf32 = true, bool print_device_info = true) {
    cudaGetDeviceProperties(&deviceProp, multi_gpu_config.local_device_idx);
    if (print_device_info) {
        printf("[System]\n");
        printf("Device %d: %s\n", multi_gpu_config.local_device_idx, deviceProp.name);
    }

    // set up cuBLAS and cuBLASLt (and cuDNN if enabled)
    cublasCheck(cublasCreate(&cublas_handle));
    cublasCheck(cublasLtCreate(&cublaslt_handle));
    cudaCheck(cudaMalloc(&cublaslt_workspace, cublaslt_workspace_size));

    // TF32 precision is equivalent to torch.set_float32_matmul_precision('high')
    bool enable_tf32 = PRECISION_MODE == PRECISION_FP32 && deviceProp.major >= 8 && override_enable_tf32;
    cublasCheck(cublasSetMathMode(cublas_handle, enable_tf32 ? CUBLAS_TF32_TENSOR_OP_MATH : CUBLAS_DEFAULT_MATH));
    cublas_compute = enable_tf32 ? CUBLAS_COMPUTE_32F_FAST_TF32 : CUBLAS_COMPUTE_32F;

    create_cudnn();
}

void common_free(GPT2 &model) {
    gpt2_free(&model);
    cudaCheck(cudaFree(cublaslt_workspace));
    cublasCheck(cublasDestroy(cublas_handle));
    cublasCheck(cublasLtDestroy(cublaslt_handle));
    destroy_cudnn();
}

#ifndef TESTING
// if we are TESTING (see test_gpt2.cu), we'll skip everything below this point

// ----------------------------------------------------------------------------
// training resumption logic, very useful when jobs crash once in a while
// the goal is that we can resume optimization from any checkpoint, bit-perfect
// note that "state" refers to things not already saved in the model checkpoint file

void save_state(const char* filename, int step, GPT2* model, DataLoader* loader) {
    printf("Writing state to %s\n", filename);
    FILE *state_file = fopenCheck(filename, "wb");
    int state_header[256];
    memset(state_header, 0, sizeof(state_header));
    // basic identifying information
    state_header[0] = 20240527; // magic number
    state_header[1] = 1; // version number
    state_header[2] = multi_gpu_config.num_processes; // number of processes
    state_header[3] = multi_gpu_config.process_rank; // rank of this process
    // int main state, start at 10 to leave some padding
    state_header[10] = step; // step of the optimization
    // model state, state, start at 20 to leave some padding
    *((unsigned long long*)&state_header[20]) = model->rng_state; // random number generator state
    // dataloader state, start at 30 to leave some padding
    state_header[30] = loader->current_shard; // shard of the dataset
    *((int64_t*)&state_header[31]) = loader->current_position; // position in shard
    fwrite(state_header, sizeof(int), 256, state_file);
    // write AdamW m, v, and master_weights here (they are all float)
    size_t shard_num_parameters = multi_gpu_config.shard_num_parameters;
    float* cpu_buffer = (float*)mallocCheck(shard_num_parameters * sizeof(float));
    cudaCheck(cudaMemcpy(cpu_buffer, model->m_memory, shard_num_parameters * sizeof(float), cudaMemcpyDeviceToHost));
    fwrite(cpu_buffer, sizeof(float), shard_num_parameters, state_file);
    cudaCheck(cudaMemcpy(cpu_buffer, model->v_memory, shard_num_parameters * sizeof(float), cudaMemcpyDeviceToHost));
    fwrite(cpu_buffer, sizeof(float), shard_num_parameters, state_file);
    free(cpu_buffer);
    fclose(state_file);
}

void load_state(int* step, GPT2* model, DataLoader* loader, const char* filename) {
    FILE *state_file = fopenCheck(filename, "rb");
    int state_header[256];
    freadCheck(state_header, sizeof(int), 256, state_file);
    assert(state_header[0] == 20240527); // magic number
    assert(state_header[1] == 1); // version number
    assert(state_header[2] == multi_gpu_config.num_processes); // number of processes
    assert(state_header[3] == multi_gpu_config.process_rank); // rank of this process
    *step = state_header[10]; // step of the optimization
    model->rng_state = *((unsigned long long*)&state_header[20]); // random number generator state
    int current_shard = state_header[30]; // shard of the dataset
    int64_t current_position = *((int64_t*)&state_header[31]); // position in shard
    dataloader_resume(loader, current_shard, current_position);
    // read AdamW m, v (they are all float)
    // also allocate the m, v memory in the model, if it does not yet exist
    size_t shard_num_parameters = multi_gpu_config.shard_num_parameters;
    if (model->m_memory == NULL) {
        printf0("allocating %zu MiB for AdamW optimizer state m\n", (shard_num_parameters * sizeof(float)) >> 20);
        printf0("allocating %zu MiB for AdamW optimizer state v\n", (shard_num_parameters * sizeof(float)) >> 20);
        cudaCheck(cudaMalloc((void**)&model->m_memory, shard_num_parameters * sizeof(float)));
        cudaCheck(cudaMalloc((void**)&model->v_memory, shard_num_parameters * sizeof(float)));
    }
    float* cpu_buffer = (float*)mallocCheck(shard_num_parameters * sizeof(float));
    freadCheck(cpu_buffer, sizeof(float), shard_num_parameters, state_file);
    cudaCheck(cudaMemcpy(model->m_memory, cpu_buffer, shard_num_parameters * sizeof(float), cudaMemcpyHostToDevice));
    freadCheck(cpu_buffer, sizeof(float), shard_num_parameters, state_file);
    cudaCheck(cudaMemcpy(model->v_memory, cpu_buffer, shard_num_parameters * sizeof(float), cudaMemcpyHostToDevice));
    free(cpu_buffer);
    fclose(state_file);
}

// ----------------------------------------------------------------------------
// CLI, poor man's argparse
// unclaimed flags lol: k,p

void error_usage() {
    fprintf(stderr, "Usage:   ./train_gpt2cu [options]\n");
    fprintf(stderr, "Options:\n");
    // file system input / output
    fprintf(stderr, "  -i <string> train data filename pattern (default = dev/data/tinyshakespeare/tiny_shakespeare_train.bin)\n");
    fprintf(stderr, "  -j <string> val data filename pattern (default = dev/data/tinyshakespeare/tiny_shakespeare_val.bin)\n");
    fprintf(stderr, "  -e <string> input from model at this filename (default = gpt2_124M_bf16.bin)\n");
    fprintf(stderr, "  -o <string> output log dir (default = NULL, no logging)\n");
    fprintf(stderr, "  -n <int>    write optimization checkpoints every how many steps? (default 0, don't)\n");
    fprintf(stderr, "  -y <int>    resume optimization found inside output log dir? (0=restart/overwrite, 1=resume/append)\n");
    // token layout for each step of the optimization
    fprintf(stderr, "  -b <int>    (per-GPU, micro) batch size B (default = 4)\n");
    fprintf(stderr, "  -t <int>    sequence length T (default = 1024)\n");
    fprintf(stderr, "  -d <int>    total desired batch size (default = B * T * num_processes, i.e. no grad accumulation\n");
    // workload (number of steps)
    fprintf(stderr, "  -x <int>    max_steps of optimization to run (-1 (default) = disable, run 1 epoch)\n");
    // optimization
    fprintf(stderr, "  -l <float>  learning rate (default = 3e-4f)\n");
    fprintf(stderr, "  -u <int>    learning rate warmup iterations (default = 0, no warmup)\n");
    fprintf(stderr, "  -q <float>  learning rate decay: final fraction, at end of training (default = 1.0 (no decay))\n");
    fprintf(stderr, "  -c <float>  weight decay (default = 0.0f)\n");
    // evaluation
    fprintf(stderr, "  -v <int>    val_loss_every, how often we evaluate val loss (default = 20)\n");
    fprintf(stderr, "  -m <int>    val_max_steps, up to how many val batches to estimate val loss? (default = 20)\n");
    fprintf(stderr, "  -s <int>    sample_every, how often we inference the model (default = 20)\n");
    fprintf(stderr, "  -g <int>    genT, how many steps of inference we do (default = 64)\n");
    fprintf(stderr, "  -h <int>    hellaswag eval run? (default = 0)\n");
    // debugging
    fprintf(stderr, "  -a <int>    overfit a single batch? 0/1. useful for debugging\n");
    // numerics
    fprintf(stderr, "  -f <int>    enable_tf32 override (default: 1, set to 0 to disable tf32)\n");
    fprintf(stderr, "  -w <int>    keep f32 copy of weights for the optimizer? (default: 1)\n");
    // memory management
    fprintf(stderr, "  -z <int>    zero_stage, Zero Optimization Stage, 0,1,2,3 (default = 0)\n");
    fprintf(stderr, "  -r <int>    recompute: less memory but less speed. (default = 1), 0|1|2 = none,gelu,gelu+ln\n");
    exit(EXIT_FAILURE);
}

// ----------------------------------------------------------------------------
// main training loop
int main(int argc, char *argv[]) {
    multi_gpu_config = multi_gpu_config_init(&argc, &argv);

    // read in the (optional) command line arguments
    const char* train_data_pattern = "dev/data/tinyshakespeare/tiny_shakespeare_train.bin";
    const char* val_data_pattern = "dev/data/tinyshakespeare/tiny_shakespeare_val.bin";
    const char* load_filename = "gpt2_124M_bf16.bin"; // bf16 weights of the model
    const char* output_log_dir = NULL;
    int checkpoint_every = 0; // write optimization checkpoints every how many steps?
    int resume = 0; // resume the optimization, if one is found inside output_log_dir?
    int B = 4; // batch size
    int T = 1024; // sequence length max
    int total_batch_size = -1; // will be calculated down below later, if not provided
    float learning_rate = 3e-4f;
    int warmup_iterations = 0;
    float final_learning_rate_frac = 1.0f; // final fraction of learning rate, at end of training
    float weight_decay = 0.0f;
    int val_loss_every = 20; // every how many steps do we eval validation loss?
    int val_max_steps = 20; // how many batches max do we eval for validation loss?
    int sample_every = 20; // every how many steps to do inference?
    int genT = 64; // number of steps of inference we will do
    int overfit_single_batch = 0; // useful for debugging, 1 = only load a single data batch once
    int max_steps = -1;
    int override_enable_tf32 = 1;
    int use_master_weights = 1;
    int recompute = 1; // recompute during backward setting, 0 = none, 1 = recompute gelu
    int zero_stage = 0; // Zero Optimization Stage for Multi-GPU training
    int hellaswag_eval = 0;
    for (int i = 1; i < argc; i+=2) {
        if (i + 1 >= argc) { error_usage(); } // must have arg after flag
        if (argv[i][0] != '-') { error_usage(); } // must start with dash
        if (strlen(argv[i]) != 2) { error_usage(); } // must be -x (one dash, one letter)
        // read in the args
        if (argv[i][1] == 'i') { train_data_pattern = argv[i+1]; }
        else if (argv[i][1] == 'j') { val_data_pattern = argv[i+1]; }
        else if (argv[i][1] == 'e') { load_filename = argv[i+1]; }
        else if (argv[i][1] == 'o') { output_log_dir = argv[i+1]; }
        else if (argv[i][1] == 'n') { checkpoint_every = atoi(argv[i+1]); }
        else if (argv[i][1] == 'y') { resume = atoi(argv[i+1]); }
        else if (argv[i][1] == 'b') { B = atoi(argv[i+1]); } // Per-GPU (micro) batch size
        else if (argv[i][1] == 't') { T = atoi(argv[i+1]); }
        else if (argv[i][1] == 'd') { total_batch_size = atoi(argv[i+1]); }
        else if (argv[i][1] == 'l') { learning_rate = atof(argv[i+1]); }
        else if (argv[i][1] == 'u') { warmup_iterations = atoi(argv[i+1]); }
        else if (argv[i][1] == 'q') { final_learning_rate_frac = atof(argv[i+1]); }
        else if (argv[i][1] == 'c') { weight_decay = atof(argv[i+1]); }
        else if (argv[i][1] == 'x') { max_steps = atoi(argv[i+1]); }
        else if (argv[i][1] == 'v') { val_loss_every = atoi(argv[i+1]); }
        else if (argv[i][1] == 'm') { val_max_steps = atoi(argv[i+1]); }
        else if (argv[i][1] == 's') { sample_every = atoi(argv[i+1]); }
        else if (argv[i][1] == 'g') { genT = atoi(argv[i+1]); }
        else if (argv[i][1] == 'a') { overfit_single_batch = atoi(argv[i+1]); }
        else if (argv[i][1] == 'f') { override_enable_tf32 = atoi(argv[i+1]); }
        else if (argv[i][1] == 'w') { use_master_weights = atoi(argv[i+1]); }
        else if (argv[i][1] == 'z') { zero_stage = atoi(argv[i+1]); }
        else if (argv[i][1] == 'r') { recompute = atoi(argv[i+1]); }
        else if (argv[i][1] == 'h') { hellaswag_eval = atoi(argv[i+1]); }
        else { error_usage(); }
    }
    // should do a bit more error checking here
    assert(warmup_iterations >= 0);
    if (output_log_dir != NULL) {
        assert(strlen(output_log_dir) < 400); // careful bunch of hardcoded snprintf around this
    }
    // check if output_log_dir has a "." in it, because this behavior changed May 24, 2024. take out later
    if (output_log_dir != NULL && strstr(output_log_dir, ".") != NULL) {
        fprintf(stderr, "-o (output_log_dir) has a '.', are you specifying a file instead of dir?\n");
        fprintf(stderr, "(note that this option changed recently, -o used to be file, became dir.)\n");
        exit(EXIT_FAILURE);
    }
    int tokens_per_fwdbwd = B * T * multi_gpu_config.num_processes; // one micro-batch processes this many tokens
    // calculate sensible default for total batch size as assuming no gradient accumulation
    if (total_batch_size == -1) { total_batch_size = tokens_per_fwdbwd; }
    // calculate the number of gradient accumulation steps from the desired total batch size
    assert(total_batch_size % tokens_per_fwdbwd == 0);
    int grad_accum_steps = total_batch_size / tokens_per_fwdbwd;
    // if we're only overfitting a single batch for debugging, let's overfit the first batch
    // from val instead of train split, because val is smaller and faster. (train_gpt2.py does the same)
    if (overfit_single_batch == 1) { train_data_pattern = val_data_pattern; }
    printf0("+-----------------------+----------------------------------------------------+\n");
    printf0("| Parameter             | Value                                              |\n");
    printf0("+-----------------------+----------------------------------------------------+\n");
    printf0("| train data pattern    | %-50s |\n", train_data_pattern);
    printf0("| val data pattern      | %-50s |\n", val_data_pattern);
    printf0("| output log dir        | %-50s |\n", output_log_dir == NULL ? "NULL" : output_log_dir);
    printf0("| checkpoint_every      | %-50d |\n", checkpoint_every);
    printf0("| resume                | %-50d |\n", resume);
    printf0("| micro batch size B    | %-50d |\n", B);
    printf0("| sequence length T     | %-50d |\n", T);
    printf0("| total batch size      | %-50d |\n", total_batch_size);
    printf0("| learning rate (LR)    | %-50e |\n", learning_rate);
    printf0("| warmup iterations     | %-50d |\n", warmup_iterations);
    printf0("| final LR fraction     | %-50e |\n", final_learning_rate_frac);
    printf0("| weight decay          | %-50e |\n", weight_decay);
    printf0("| max_steps             | %-50d |\n", max_steps);
    printf0("| val_loss_every        | %-50d |\n", val_loss_every);
    printf0("| val_max_steps         | %-50d |\n", val_max_steps);
    printf0("| sample_every          | %-50d |\n", sample_every);
    printf0("| genT                  | %-50d |\n", genT);
    printf0("| overfit_single_batch  | %-50d |\n", overfit_single_batch);
    printf0("| use_master_weights    | %-50s |\n", use_master_weights ? "enabled" : "disabled");
    printf0("| recompute             | %-50d |\n", recompute);
    printf0("+-----------------------+----------------------------------------------------+\n");

    common_start(override_enable_tf32, false); // common init code for train/test/profile
    const char* precision_str = (PRECISION_MODE == PRECISION_FP32)
                              ? (cublas_compute == CUBLAS_COMPUTE_32F_FAST_TF32 ? "TF32" : "FP32")
                              : (PRECISION_MODE == PRECISION_FP16 ? "FP16" : "BF16");
    printf0("| device                | %-50s |\n", deviceProp.name);
    printf0("| TFlops                | %-50.1f |\n", get_flops_promised(deviceProp.name));
    printf0("| precision             | %-50s |\n", precision_str);
    printf0("+-----------------------+----------------------------------------------------+\n");

    // figure out if we are going to be resuming the optimization
    char filename_buffer[512];
    int resuming = 0;
    int resume_max_step = find_max_step(output_log_dir);
    if (resume == 1) {
        // find the DONE file with the highest step count
        assert(output_log_dir != NULL);
        if (resume_max_step == -1) {
        } else {
            resuming = 1;
            snprintf(filename_buffer, 512, "%s/model_%08d.bin", output_log_dir, resume_max_step);
        }
    }

    // build the GPT-2 model
    GPT2 model;
    // if load_filename is of the form "dX" where X is an integer (e.g. d12), then we build
    // a random model with the depth of the model specified by X (e.g. 12). otherwise interpret
    // this variable as a checkpoint filename, and load that checkpoint
    assert(strlen(load_filename) >= 2);
    if (resuming == 1) {
        gpt2_build_from_checkpoint(&model, filename_buffer);
    } else if (load_filename[0] == 'd') {
        int depth = atoi(load_filename + 1);
        if (depth > 1 && depth <= 1000) { // we're not going to train models this big right? heh
            gpt2_build_from_random(&model, depth);
        } else {
            exit(EXIT_FAILURE);
        }
    } else {
        gpt2_build_from_checkpoint(&model, load_filename);
    }

    model.use_master_weights = use_master_weights;
    model.recompute = recompute;
    printf0("| load_filename         | %-50s |\n", load_filename);
    printf0("| max_sequence_length T | %-50d |\n", model.config.max_seq_len);
    printf0("| vocab_size V          | %-50d |\n", model.config.vocab_size);
    printf0("| padded_vocab_size Vp  | %-50d |\n", model.config.padded_vocab_size);
    printf0("| num_layers L          | %-50d |\n", model.config.num_layers);
    printf0("| num_heads NH          | %-50d |\n", model.config.num_heads);
    printf0("| channels C            | %-50d |\n", model.config.channels);
    printf0("| num_parameters        | %-50zu |\n", model.num_parameters);
    printf0("+-----------------------+----------------------------------------------------+\n");

    // build DataLoaders for both train and val
    DataLoader train_loader, val_loader;
    dataloader_init(&train_loader, train_data_pattern, B, T, multi_gpu_config.process_rank, multi_gpu_config.num_processes);
    dataloader_init(&val_loader, val_data_pattern, B, T, multi_gpu_config.process_rank, multi_gpu_config.num_processes);
    // figure out the number of training steps we will run for
    int train_num_batches = max_steps; // passed in from command line
    if (train_num_batches == -1) {
        // sensible default is to train for exactly one epoch
        size_t ntok = train_loader.num_tokens;
        // the number of (outer loop) steps each process should take for us to reach one epoch
        train_num_batches = ntok / total_batch_size;
    }
    // figure out the number of validation steps to run for
    int val_num_batches = val_max_steps; // passed in from command line
    if (val_num_batches == -1) {
        // sensible default is to evaluate the full validation split
        size_t ntok = val_loader.num_tokens;
        // note that unlike the training loop, there is no gradient accumulation inner loop here
        val_num_batches = ntok / tokens_per_fwdbwd;
    }
    printf0("| train_num_batches     | %-50d |\n", train_num_batches);
    printf0("| val_num_batches       | %-50d |\n", val_num_batches);
    printf0("+-----------------------+----------------------------------------------------+\n");

    // build an EvalLoader for HellaSwag
    EvalLoader eval_loader;
    const char* hellaswag_path = "dev/data/hellaswag/hellaswag_val.bin";
    const char hellaswag_available = access(hellaswag_path, F_OK) == 0;
    const char run_hellaswag = hellaswag_eval && hellaswag_available;
    if (run_hellaswag) {
        evalloader_init(&eval_loader, hellaswag_path, B, T, multi_gpu_config.process_rank, multi_gpu_config.num_processes);
    }
    printf0("| run hellaswag         | %-50s |\n", run_hellaswag ? "yes" : "no");
    printf0("+-----------------------+----------------------------------------------------+\n");

    // pretty print in a table the multi-gpu configuration as well
    set_zero_configs(&multi_gpu_config, zero_stage, model.num_parameters);
    printf0("| num_processes         | %-50d |\n", multi_gpu_config.num_processes);
    printf0("| zero_stage            | %-50d |\n", multi_gpu_config.zero_stage);
    printf0("+-----------------------+----------------------------------------------------+\n");

    // prints outside of pretty table to here and below
    if (!hellaswag_available) {
        printf0("HellaSwag eval not found at %s, skipping its evaluation\n", hellaswag_path);
        printf0("You can run `python dev/data/hellaswag.py` to export and use it with `-h 1`.\n");
    }
    // more prints related to allocations from gpt2_build_from_checkpoint down here to not mess up our table above
    printf0("num_parameters: %zu => bytes: %zu\n", model.num_parameters, model.num_parameters_bytes);
    printf0("allocated %d MiB for model parameters\n", (int)round(model.num_parameters_bytes / (1024 * 1024)));
    // few more prints for gradient accumulation math up above
    printf0("batch_size B=%d * seq_len T=%d * num_processes=%d and total_batch_size=%d\n",
            B, T, multi_gpu_config.num_processes, total_batch_size);
    printf0("=> setting grad_accum_steps=%d\n", grad_accum_steps);

    // set up logging
    create_dir_if_not_exists(output_log_dir);
    Logger logger;
    logger_init(&logger, output_log_dir, multi_gpu_config.process_rank, resume);

    // set up the Tokenizer
    Tokenizer tokenizer;
    tokenizer_init(&tokenizer, "gpt2_tokenizer.bin");

    // some memory for generating samples from the model
    int* gen_tokens = (int*)mallocCheck(B * T * sizeof(int));
    floatX* cpu_logits_raw = (floatX*)mallocCheck(model.config.vocab_size * sizeof(floatX));
    float*  cpu_logits = (float*)mallocCheck(model.config.vocab_size * sizeof(float));

    // if we found a checkpoint to resume from, load the optimization state
    int step = 0;
    if (resuming == 1) {
        snprintf(filename_buffer, 512, "%s/state_%08d_%05d.bin", output_log_dir, resume_max_step, multi_gpu_config.process_rank);
        load_state(&step, &model, &train_loader, filename_buffer);
    }

    // train
    cudaEvent_t start, end;
    cudaCheck(cudaEventCreate(&start));
    cudaCheck(cudaEventCreate(&end));
    cudaCheck(cudaProfilerStart());
    double total_sum_iteration_time_s = 0.0;
    float ema_tokens_per_second = 0.0f;
    for (; step <= train_num_batches; step++) {
        NvtxRange step_range("Train step", step);

        int last_step = step == train_num_batches;

        // once in a while estimate the validation loss (all processes collaborate)
        if (step % val_loss_every == 0 || last_step) {
            NvtxRange validation_range("validation");
            float val_loss = 0.0f;
            dataloader_reset(&val_loader);
            for (int i = 0; i < val_num_batches; i++) {
                dataloader_next_batch(&val_loader);
                gpt2_forward(&model, val_loader.inputs, val_loader.targets, B, T);
                val_loss += model.mean_loss;
            }
            val_loss /= val_num_batches;
            val_loss = multi_gpu_cpu_float_sum(val_loss) / multi_gpu_config.num_processes;
            printf0("val loss %f\n", val_loss);
            logger_log_val(&logger, step, val_loss);
        }

        // once in a while estimate HellaSwag accuracy (all processes collaborate)
        if (run_hellaswag &&
           ((step > 0 && step % val_loss_every == 0) || last_step)) {
            NvtxRange evaluation_range("evaluation");
            float eval_acc_norm = 0.0f;
            evalloader_reset(&eval_loader);
            for (int i = 0; i < eval_loader.num_batches; i++) {
                if (i % 10 == 0) { printf("evaluating HellaSwag: %d/%d\r", i, eval_loader.num_batches); }
                evalloader_next_batch(&eval_loader);
                gpt2_forward(&model, eval_loader.inputs, eval_loader.targets, B, T);
                int correct = evalloader_stat_losses(&eval_loader, model.cpu_losses_fp32);
                eval_acc_norm += (float)correct;
            }
            // careful because not all ranks may have the exact same allocation of number of examples
            eval_acc_norm = multi_gpu_cpu_float_sum(eval_acc_norm);
            printf0("HellaSwag: %d/%d = %f\n", (int)eval_acc_norm, eval_loader.num_examples, eval_acc_norm / eval_loader.num_examples);
            logger_log_eval(&logger, step, eval_acc_norm / eval_loader.num_examples);
        }

        // once in a while do model inference to print generated text (only rank 0)
        if (multi_gpu_config.process_rank == 0 && sample_every > 0 &&
           (step > 0 && (step % sample_every) == 0 || last_step)) {
            NvtxRange generation_range("generation");
            unsigned long long sample_rng_state = 1337;
            // fill up gen_tokens with the <|endoftext|> token, which kicks off the generation
            int eot_token = tokenizer.eot_token;
            for(int i = 0; i < B * T; ++i) {
                gen_tokens[i] = eot_token;
            }
            // now sample from the model autoregressively
            printf("generating:\n---\n");
            for (int t = 1; t < genT; t++) {
                NvtxRange generation_range("Generation step", t);
                // note that inference is very wasteful here because for each token
                // we re-calculate the forward pass for all of (B,T) positions from scratch
                // but the inference here is just for sanity checking anyway
                // and we can maybe optimize a bit more later, with careful tests
                gpt2_forward(&model, gen_tokens, NULL, B, T);
                // furthermore, below we're only using b=0 (i.e. the first row) of all B rows
                // we're in principle running B "inference streams" in parallel here
                // only using position 0 because it's a bit faster (copy less probs from GPU -> CPU)
                // get the V-dimensional vector probs[0, t-1, :]
                floatX* logits = model.acts.output + (t - 1) * model.config.padded_vocab_size;
                // move probs back to CPU and sample (note we only move the first vocab_size logits, ignoring the padding)
                cudaCheck(cudaMemcpy(cpu_logits_raw, logits, model.config.vocab_size * sizeof(floatX), cudaMemcpyDeviceToHost));
                // convert to FP32 into cpu_logits (this does nothing useful if floatX == float)
                for (int i = 0; i < model.config.vocab_size; i++) {
                    cpu_logits[i] = (float)cpu_logits_raw[i];
                }
                // sample the next token
                float coin = random_f32(&sample_rng_state);
                int next_token = sample_softmax(cpu_logits, model.config.vocab_size, coin);
                gen_tokens[t] = next_token;
                // print the generated token, either using the Tokenizer or a fallback
                if (tokenizer.init_ok) {
                    const char* token_str = tokenizer_decode(&tokenizer, next_token);
                    safe_printf(token_str);
                } else {
                    // fall back to printing the token id
                    printf("%d ", next_token);
                }
                fflush(stdout);
            }
            printf("\n---\n");
        }

        // once in a while checkpoint the optimization state (all ranks)
        if ((checkpoint_every > 0 && output_log_dir != NULL && resuming == 0) &&
            ((step > 0 && step % checkpoint_every == 0) || last_step)) {
            assert(strlen(output_log_dir) < 400); // being a bit lazy here
            // only rank 0 writes the model file because it is the same across all ranks
            if (multi_gpu_config.process_rank == 0) {
                snprintf(filename_buffer, 512, "%s/model_%08d.bin", output_log_dir, step);
                gpt2_write_to_checkpoint(&model, filename_buffer);
            }
            // all ranks write their state file
            snprintf(filename_buffer, 512, "%s/state_%08d_%05d.bin", output_log_dir, step, multi_gpu_config.process_rank);
            save_state(filename_buffer, step, &model, &train_loader);
            // DONE file is a signal that this checkpoint as a whole is complete
            multi_gpu_barrier(&multi_gpu_config);
            if (multi_gpu_config.process_rank == 0) {
                snprintf(filename_buffer, 512, "%s/DONE_%08d", output_log_dir, step);
                FILE* done_file = fopenCheck(filename_buffer, "w");
                fclose(done_file);
            }
            multi_gpu_barrier(&multi_gpu_config);
        }
        resuming = 0;

        // bit confusing: we want to make sure to eval and sample on 0th iteration
        // but also after the very last iteration. so we loop for step <= train_num_batches
        // instead of just < train_num_batches (one extra due to <=), only to do
        // the validation/sampling one last time, and then we break right here as we're done.
        if (last_step) { break; }

        // --------------- TRAINING SECTION BEGIN -----------------
        // do one training step, doing forward/backward/update on total_batch_size tokens
        cudaEventRecord(start);
        // gradient accumulation loop over micro-batches
        float lossf = 0.0f; // for getting the mean loss over the accumulation steps
        for (int micro_step = 0; micro_step < grad_accum_steps; micro_step++) {
            // fetch the next data batch
            // and if we're overfitting a single batch, we'll only call this a single time
            if (overfit_single_batch == 0 ||
               (overfit_single_batch == 1 && step == 0 && micro_step == 0)) {
                dataloader_next_batch(&train_loader);
            }
            // forward pass. note that we pass in grad_accum_steps, which scales down the loss
            gpt2_forward(&model, train_loader.inputs, train_loader.targets, B, T, grad_accum_steps);
            lossf += model.mean_loss; // the mean_loss was normalized by grad_accum_steps inside gpt2_forward
            // backward pass. all model params accumulate gradients with += inside this inner loop
            gpt2_backward(&model, train_loader.inputs);
        }
        // override the mean loss, accounting for the gradient accumulation loop
        // this is esp important to do here in multigpu update below, where model.mean_loss gets allreduced
        model.mean_loss = lossf;
        // update the parameters
        gpt2_multi_gpu_accumulate(&model, &multi_gpu_config);
        // learning rate schedule: warmup linearly to max LR, then cosine decay to LR * final_learning_rate_frac
        float step_learning_rate = learning_rate;
        if (step < warmup_iterations) {
            step_learning_rate = learning_rate * ((float)(step + 1)) / warmup_iterations;
        } else {
            float decay_ratio = ((float)(step - warmup_iterations)) / (train_num_batches - warmup_iterations);
            assert(0.0f <= decay_ratio && decay_ratio <= 1.0f);
            float coeff = 0.5f * (1.0f + cosf(M_PI * decay_ratio)); // coeff starts at 1 and goes to 0
            assert(0.0f <= coeff && coeff <= 1.0f);
            float min_lr = learning_rate * final_learning_rate_frac;
            step_learning_rate = min_lr + coeff * (learning_rate - min_lr);
        }
        // update the model parameters
        float grad_norm = gpt2_update(&model, step_learning_rate, 0.9f, 0.95f, 1e-8f, weight_decay, 1.0f, step+1, &multi_gpu_config);
        gpt2_multi_gpu_gather(&model, &multi_gpu_config);
        // zero out the gradients for the next iteration
        gpt2_zero_grad(&model);
        cudaCheck(cudaEventRecord(end));
        cudaCheck(cudaEventSynchronize(end)); // wait for the end event to finish to get correct timings
        // --------------- TRAINING SECTION END -------------------
        // everything that follows now is just diagnostics, prints, logging, etc.

        // todo - move or double-buffer all of this timing logic to avoid idling the GPU at this point!
        float time_elapsed_ms;
        cudaCheck(cudaEventElapsedTime(&time_elapsed_ms, start, end));
        size_t tokens_processed = (size_t)multi_gpu_config.num_processes * B * T * grad_accum_steps;
        float tokens_per_second = tokens_processed / time_elapsed_ms * 1000.0f;
        float bias_corrected_ema_tokens_per_second = tokens_per_second; // by default set to non-ema version
        if (step > 0) { // consider the first batch to be a warmup (e.g. cuBLAS/cuDNN initialisation)
            total_sum_iteration_time_s += time_elapsed_ms / 1000.0f;
            // smooth out the tok/s with an exponential moving average, and bias correct just like in AdamW
            ema_tokens_per_second = 0.95f * ema_tokens_per_second + 0.05f * tokens_per_second;
            bias_corrected_ema_tokens_per_second = ema_tokens_per_second / (1.0f - powf(0.95f, step));
        }
        float accumulated_loss = multi_gpu_config.num_processes == 1 ? model.mean_loss : model.accumulated_mean_loss;
        float mfu = gpt2_estimate_mfu(&model, B * T * grad_accum_steps, time_elapsed_ms / 1000.0f);
        printf0("step %4d/%d | train loss %7.6f | norm %6.4f | lr %.2e | %.2f ms | %.1f%% bf16 MFU | %.0f tok/s\n",
                step + 1, train_num_batches, accumulated_loss, grad_norm, step_learning_rate,
                time_elapsed_ms, 100*mfu, bias_corrected_ema_tokens_per_second);
        logger_log_train(&logger, step, model.mean_loss);

        // disable the profiler after 3 steps of optimization
        if (step == 3) { cudaProfilerStop(); }
    }
    // add a total average, for optimizations that are only mild improvements (excluding 1st batch as warmup)
    printf0("total average iteration time: %f ms\n", total_sum_iteration_time_s / (train_num_batches-1) * 1000);

    // free and destroy everything
    cudaCheck(cudaEventDestroy(end));
    cudaCheck(cudaEventDestroy(start));
    if (run_hellaswag) { evalloader_free(&eval_loader); }
    dataloader_free(&train_loader);
    dataloader_free(&val_loader);
    tokenizer_free(&tokenizer);
    free(cpu_logits_raw);
    free(cpu_logits);
    free(gen_tokens);
    multi_gpu_config_free(&multi_gpu_config);
    common_free(model);
    return 0;
}
#endif<|MERGE_RESOLUTION|>--- conflicted
+++ resolved
@@ -7,11 +7,8 @@
 #include <stdlib.h>
 #include <stdarg.h>
 #include <string>
-<<<<<<< HEAD
-=======
 #include <string_view>
 #include <sys/stat.h>
->>>>>>> daa95e04
 #include <sys/types.h>
 #include <vector>
 #include <algorithm>
@@ -43,6 +40,8 @@
 #include "llmc/sampler.h"
 // defines: logger_init, logger_log_eval, logger_log_val, logger_log_train
 #include "llmc/logger.h"
+// defines: get_flops_promised
+#include "llmc/mfu.h"
 // ----------------------------------------------------------------------------
 // CUDA precision settings
 
@@ -2876,110 +2875,6 @@
 #endif
 }
 
-float get_flops_promised(const char* device) {
-    // for the non-top models, actual performance numbers aren't that easy to find, e.g.,
-    // here https://www.techpowerup.com/gpu-specs/rtx-a4000.c3756, does "Theoretical Performance"
-    // seems to be without tensor cores.
-    // So, instead we use that all these cards just use the same types of tensor cores in different
-    // numbers and at different frequencies. Then we just need to look up these two easily accesible
-    // numbers for all the other GPUs.
-    // linear scaling seems to work: comparing spec sheet and calculation:
-    // 4080: 304TCs, 2505 GHz; 97.5TFlops = 165.2/512*304 /2520 * 2505
-    //
-    // Original numbers for the top GPUS are from.
-    // https://resources.nvidia.com/en-us-tensor-core
-    // https://images.nvidia.com/aem-dam/Solutions/geforce/ada/nvidia-ada-gpu-architecture.pdf
-
-    struct PerfData {
-        float TF_32;       // tensor-core performance 32 bit
-        float BF_16_32;    // bf16 with 32 bit accumulate
-        float FP_16_32;    // fp16 with 32 bit accumulate
-        float FP_16_16;    // fp16 with 16 bit accumulate
-        float FP_8_32;     // and so on
-        float FP_8_16;
-        float CLOCK;        // clock frequency from the spec sheet
-        float CORES;        // #TCs from the spec sheet
-    };
-
-    // basic data from the nvidia whitepapers
-    static const PerfData VOLTA = {125.0f, -1, 125.f, -1, -1, -1, 1530.f, 640.f};
-    static const PerfData AMPERE_DATACENTER = {156.f, 312.f, 312.f, 312.f, -1, -1, 1410.f, 432.f};
-    static const PerfData AMPERE_CONSUMER = {40.f, 80.f, 80.f, 160.f, -1, -1, 1860.f, 336.f};
-    static const PerfData HOPPER = {378.f, 756.f, 756.f, 756.f, 1513.f, 1513.f, 1620.f, 456.f};
-    static const PerfData ADA = {82.6f, 165.2f, 165.2f, 330.3f, 330.3f, 660.6f, 2520.f, 512.f};
-
-    // helper to get the value for a particular GPU with different #TCs and clock frequency.
-    auto adjust = [](const PerfData& orig, float new_cores, float new_mhz){
-        float value;
-        switch (PRECISION_MODE) {
-            case PRECISION_BF16:
-                value = orig.BF_16_32;
-                break;
-            case PRECISION_FP32:
-                value = orig.TF_32;
-                break;
-             case PRECISION_FP16:
-                value = orig.FP_16_32;
-                break;
-            default:
-                fprintf(stderr, "Invalid precision mode, how did this even compile?");
-                exit(1);
-        }
-        return value / orig.CORES * new_cores / orig.CLOCK * new_mhz;
-    };
-
-    // TODO fill in more GPUs
-    static std::pair<std::string_view, float> gpu_db[] = {
-        {"Tesla V100-SXM2-16GB", adjust(VOLTA, 640, 1530)},
-        {"Tesla V100-PCIE-32GB", adjust(VOLTA, 640, 1530)},
-        {"NVIDIA A100-PCIE-40GB", adjust(AMPERE_DATACENTER, 432, 1410)},
-        {"NVIDIA A100-PCIE-80GB", adjust(AMPERE_DATACENTER, 432, 1410)},
-        {"NVIDIA A100-SXM4-40GB", adjust(AMPERE_DATACENTER, 432, 1410)},
-        {"NVIDIA A100-SXM4-80GB", adjust(AMPERE_DATACENTER, 432, 1410)},
-        {"NVIDIA RTX A2000", adjust(AMPERE_CONSUMER, 104, 1200)},
-        {"NVIDIA RTX A4000", adjust(AMPERE_CONSUMER, 192, 1560)},
-        {"NVIDIA RTX A4500", adjust(AMPERE_CONSUMER, 224, 1650)},
-        {"NVIDIA RTX A5000", adjust(AMPERE_CONSUMER, 256, 1695)},
-        {"NVIDIA RTX A5500", adjust(AMPERE_CONSUMER, 320, 1770)},
-        {"NVIDIA RTX A6000", adjust(AMPERE_CONSUMER, 336, 1800)},
-        {"NVIDIA GeForce RTX 3090 Ti", adjust(AMPERE_CONSUMER, 336, 1860)},
-        {"NVIDIA GeForce RTX 3090", adjust(AMPERE_CONSUMER, 328, 1695)},
-        {"NVIDIA GeForce RTX 3080 Ti", adjust(AMPERE_CONSUMER, 320, 1665)},
-        {"NVIDIA GeForce RTX 3080", adjust(AMPERE_CONSUMER, 272, 1710)},
-        {"NVIDIA GeForce RTX 3070 Ti", adjust(AMPERE_CONSUMER, 192, 1770)},
-        {"NVIDIA GeForce RTX 3070", adjust(AMPERE_CONSUMER, 184, 1725)},
-        {"NVIDIA GeForce RTX 3060 Ti", adjust(AMPERE_CONSUMER, 152, 1665)},
-        {"NVIDIA GeForce RTX 3060", adjust(AMPERE_CONSUMER, 112, 1777)},
-        {"NVIDIA RTX A2000 ADA", adjust(ADA, 88, 2130)},
-        {"NVIDIA RTX A4000 ADA", adjust(ADA, 192, 2175)},
-        {"NVIDIA RTX A4500 ADA", adjust(ADA, 224, 2580)},
-        {"NVIDIA RTX A5000 ADA", adjust(ADA, 400, 2550)},
-        {"NVIDIA RTX A5880 ADA", adjust(ADA, 440, 2460)},
-        {"NVIDIA RTX A6000 ADA", adjust(ADA, 568, 2505)},
-        {"NVIDIA GeForce RTX 4090", adjust(ADA, 512, 2520)},
-        {"NVIDIA GeForce RTX 4080 SUPER", adjust(ADA, 320, 2550)},
-        {"NVIDIA GeForce RTX 4080", adjust(ADA, 304, 2505)},
-        {"NVIDIA GeForce RTX 4070 Ti SUPER", adjust(ADA, 264, 2610)},
-        {"NVIDIA GeForce RTX 4070 Ti", adjust(ADA, 240, 2610)},
-        {"NVIDIA GeForce RTX 4070 SUPER", adjust(ADA, 224, 2475)},
-        {"NVIDIA GeForce RTX 4070", adjust(ADA, 184, 2475)},
-        {"NVIDIA GeForce RTX 4070", adjust(ADA, 184, 2475)},
-        {"NVIDIA GeForce RTX 4060 Ti", adjust(ADA, 136, 2535)},
-        {"NVIDIA GeForce RTX 4060", adjust(ADA, 96, 2460)},
-        {"NVIDIA H100 80GB HBM3", adjust(HOPPER, 528, 1830)},       // HBM3 = SXM5
-    };
-
-    // just do a linear search until you find our GPU
-    for(const auto& entry : gpu_db) {
-        if(entry.first == device) {
-            return entry.second;
-        }
-    }
-
-    // signal that we don't know
-    return -1;
-}
-
 float gpt2_estimate_mfu(GPT2 *model, int num_tokens, float dt) {
     // estimate model flops utilization (MFU) in units of A100 bfloat16 peak FLOPS
     // see PaLM paper Appendix B as ref: https://arxiv.org/abs/2204.02311
@@ -2993,7 +2888,7 @@
     size_t flops_per_step = flops_per_token * num_tokens;
     // express our flops throughput as ratio of A100 bfloat16 peak flops
     float flops_achieved = (float)flops_per_step * (1.0f / dt); // per second
-    float flops_promised = get_flops_promised(deviceProp.name) * 1e12f;
+    float flops_promised = get_flops_promised(deviceProp.name, PRECISION_MODE) * 1e12f;
     if(flops_promised < 0) {
         return -1.f;   // don't know
     }
@@ -3268,7 +3163,7 @@
                               ? (cublas_compute == CUBLAS_COMPUTE_32F_FAST_TF32 ? "TF32" : "FP32")
                               : (PRECISION_MODE == PRECISION_FP16 ? "FP16" : "BF16");
     printf0("| device                | %-50s |\n", deviceProp.name);
-    printf0("| TFlops                | %-50.1f |\n", get_flops_promised(deviceProp.name));
+    printf0("| TFlops                | %-50.1f |\n", get_flops_promised(deviceProp.name, PRECISION_MODE));
     printf0("| precision             | %-50s |\n", precision_str);
     printf0("+-----------------------+----------------------------------------------------+\n");
 
