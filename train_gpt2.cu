--- conflicted
+++ resolved
@@ -2383,12 +2383,8 @@
 #endif
 }
 
-<<<<<<< HEAD
 void gpt2_update(GPT2 *model, float learning_rate, float beta1, float beta2, float eps, float weight_decay, int t, MultiGpuConfig* multi_gpu_config) {
-=======
-void gpt2_update(GPT2 *model, float learning_rate, float beta1, float beta2, float eps, float weight_decay, int t) {
     NVTX_RANGE_FN();
->>>>>>> c04c133b
     // reference: https://pytorch.org/docs/stable/generated/torch.optim.AdamW.html
     size_t num_parameters = multi_gpu_config->shard_num_parameters;
     size_t offset = multi_gpu_config->shard_offset;
@@ -2853,19 +2849,12 @@
         if (multi_gpu_config.num_processes > 1) {
             gpt2_multi_gpu_accumulate(&model, &multi_gpu_config);
         }
-<<<<<<< HEAD
         gpt2_update(&model, learning_rate, 0.9f, 0.999f, 1e-8f, 0.0f, step+1, &multi_gpu_config);
-        cudaCheck(cudaDeviceSynchronize()); // finish all CUDA work to get correct precise timings
-        clock_gettime(CLOCK_MONOTONIC, &end);
-        double time_elapsed_s = (end.tv_sec - start.tv_sec) + (end.tv_nsec - start.tv_nsec) / 1e9;
-=======
-        gpt2_update(&model, learning_rate, 0.9f, 0.999f, 1e-8f, 0.0f, step+1);
 
         cudaEventRecord(end);
         float time_elapsed_ms;
         cudaCheck(cudaEventSynchronize(end)); // wait for the end event to finish to get correct timings
         cudaCheck(cudaEventElapsedTime(&time_elapsed_ms, start, end));
->>>>>>> c04c133b
 
         if (step > 0) { // consider the first batch to be a warmup (e.g. cuBLAS/cuDNN initialisation)
             total_sum_iteration_time_s += time_elapsed_ms / 1000.0;
